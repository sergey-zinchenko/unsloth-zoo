# Unsloth Zoo - Utilities for Unsloth
# Copyright 2023-present Daniel Han-Chen, Michael Han-Chen & the Unsloth team. All rights reserved.
#
# This program is free software: you can redistribute it and/or modify
# it under the terms of the GNU Lesser General Public License as published by
# the Free Software Foundation, either version 3 of the License, or
# (at your option) any later version.
#
# This program is distributed in the hope that it will be useful,
# but WITHOUT ANY WARRANTY; without even the implied warranty of
# MERCHANTABILITY or FITNESS FOR A PARTICULAR PURPOSE.  See the
# GNU General Public License for more details.
#
# You should have received a copy of the GNU Lesser General Public License
# along with this program.  If not, see <https://www.gnu.org/licenses/>.

__all__ = [
    "UNSLOTH_COMPILE_LOCATION",
    "get_transformers_model_type",
    "unsloth_compile_transformers",
    "create_new_function",
]

from typing import Any, List, Optional, Tuple, Union, Dict, Set, Callable
import inspect
import re
import importlib
import importlib.util
import numpy as np
import os
import torch
import subprocess
import types
import time
import logging
import tempfile
import sys
import textwrap
from .utils import (
    Version,
    is_main_process,
    is_distributed,
    distributed_function,
)
from .log import logger
import triton
import regex
from .peft_utils import get_lora_layer_modules
from importlib.metadata import version as importlib_version
from packaging.version import Version
import functools
from .compiler_replacements import compiler_replacements
from . import DEVICE_TYPE
from .temporary_patches.common import get_torch_compile_options

# Compiled cache location
global COMBINED_UNSLOTH_NAME
COMBINED_UNSLOTH_NAME = "unsloth_compiled_module"

global UNSLOTH_COMPILE_LOCATION
<<<<<<< HEAD
UNSLOTH_COMPILE_LOCATION = os.environ.get("UNSLOTH_COMPILE_LOCATION", "unsloth_compiled_cache")
=======
if 'UNSLOTH_COMPILE_LOCATION' not in globals():
    _loc = os.getenv("UNSLOTH_COMPILE_LOCATION", None)
    if _loc:
        UNSLOTH_COMPILE_LOCATION = _loc
    else:
        UNSLOTH_COMPILE_LOCATION = "unsloth_compiled_cache"
>>>>>>> cb4ced9f

global UNSLOTH_COMPILE_USE_TEMP
UNSLOTH_COMPILE_USE_TEMP = os.environ.get("UNSLOTH_COMPILE_USE_TEMP", "0") == "1"

# Disable some compilations if old versions are seen
OLD_TORCH_VERSION = Version(torch.__version__) < Version("2.5.0")

# device capability
major = None
minor = None
if DEVICE_TYPE == "cuda":
    major, minor = torch.cuda.get_device_capability()
    OLD_CUDA_ARCH_VERSION = (major <= 7) and (minor < 5)
elif DEVICE_TYPE == "xpu":
    OLD_CUDA_ARCH_VERSION = False
pass

OLD_TRITON_VERSION = Version(triton.__version__) < Version("3.0.0")

# Check if Unsloth Studio is allowed
import importlib.util
if importlib.util.find_spec("unsloth_studio") is None:
    UNSLOTH_STUDIO_ENABLED = False
else:
    UNSLOTH_STUDIO_ENABLED = os.environ.get("UNSLOTH_STUDIO_DISABLED", "0") == "0"
pass

# Ignore logging messages
class HideLoggingMessage(logging.Filter):
    def __init__(self, text): self.text = text
    def filter(self, x): return not (self.text in x.getMessage())
pass

DISABLED_KEYWORDS = [
    "select_best_resolution", # Llava NeXT errors out
    "original_aspect_ratio > current_aspect_ratio",  # Llava NeXT errors out
    "causal_mask[start:end, start:end] = 0", # Pixtral Dynamic slicing on data-dependent value is not supported
    "LAYER_PATTERN_TO_MASK_FUNCTION_MAPPING", # Gemma3 create_masks_for_generate
    "create_causal_mask(**mask_kwargs)", # Gemma3 create_masks_for_generate
    "compute_mup_vector", # used in falcon h1 init and not needed to compile + inductor complains
    "segment_sum", # falcon h1
    "apply_mask_to_padding_states", # falcon h1
    "reshape_into_chunks", # falcon h1
    "pad_tensor_by_size", # falcon h1
]

_license_header = """
# Unsloth Zoo - Utilities for Unsloth
# Copyright 2023-present Daniel Han-Chen, Michael Han-Chen & the Unsloth team. All rights reserved.
#
# This program is free software: you can redistribute it and/or modify
# it under the terms of the GNU Lesser General Public License as published by
# the Free Software Foundation, either version 3 of the License, or
# (at your option) any later version.
#
# This program is distributed in the hope that it will be useful,
# but WITHOUT ANY WARRANTY; without even the implied warranty of
# MERCHANTABILITY or FITNESS FOR A PARTICULAR PURPOSE.  See the
# GNU General Public License for more details.
#
# You should have received a copy of the GNU Lesser General Public License
# along with this program.  If not, see <https://www.gnu.org/licenses/>.

import os
import torch
import importlib.util
if importlib.util.find_spec("unsloth_studio") is None:
    UNSLOTH_STUDIO_ENABLED = False
else:
    UNSLOTH_STUDIO_ENABLED = os.environ.get("UNSLOTH_STUDIO_DISABLED", "0") == "0"
pass
from typing import Any, List, Optional, Tuple, Union, Dict, Set, Callable
import math

UNSLOTH_ENABLE_LOGGING = os.environ.get("UNSLOTH_ENABLE_LOGGING", "0") == "1"
UNSLOTH_ENABLE_CCE = os.environ.get("UNSLOTH_ENABLE_CCE", "1") == "1"
UNSLOTH_COMPILE_DISABLE = os.environ.get("UNSLOTH_COMPILE_DISABLE", "0") == "1"

import logging
logger_compiler = logging.getLogger(__name__)
if UNSLOTH_ENABLE_LOGGING:
    logger_compiler.setLevel(logging.DEBUG)

global INFERENCE_RUNS
INFERENCE_RUNS = 0

try:
    import torch._dynamo.eval_frame as torch_dynamo_eval_frame
    torch_dynamo_eval_frame._stance.stance
    torch_compiler_set_stance = torch.compiler.set_stance
except:
    torch_dynamo_eval_frame = None
    torch_compiler_set_stance = None
pass
"""

_disabled_sdpa_code = f"""{_license_header}

from unsloth_zoo.loss_utils import (
    fused_linear_cross_entropy,
    unsloth_fused_ce_loss,
)

if UNSLOTH_STUDIO_ENABLED:
    from unsloth_zoo.loss_utils import fast_linear_cross_entropy

scaled_dot_product_attention = torch.nn.functional.scaled_dot_product_attention
@torch.compiler.disable(recursive = False)
def disable_compile_scaled_dot_product_attention(*args, **kwargs):
    return scaled_dot_product_attention(*args, **kwargs)
pass


from transformers.modeling_flash_attention_utils import is_flash_attn_available

if is_flash_attn_available():
    try:
        from transformers.modeling_flash_attention_utils import flash_attn_supports_top_left_mask
    except:
        flash_attn_supports_top_left_mask = None
    try:
        from transformers.modeling_flash_attention_utils import _flash_attention_forward
    except:
        _flash_attention_forward = None
    try:
        from transformers.modeling_flash_attention_utils import FlashAttentionKwargs
    except:
        FlashAttentionKwargs = None
    try:
        from transformers.modeling_flash_attention_utils import flash_attn_varlen_func
    except:
        flash_attn_varlen_func = None
else:
    flash_attn_supports_top_left_mask = None
    _flash_attention_forward = None
    FlashAttentionKwargs = None
    flash_attn_varlen_func = None
pass

"""

# Patch Layernorm, Conv
_patch_functions = [
    "Conv1d", "Conv2d", "Conv3d",
    "ConvTranspose1d", "ConvTranspose2d", "ConvTranspose3d",
    "BatchNorm1d", "BatchNorm2d", "BatchNorm3d",
    "GroupNorm", "RMSNorm", "LayerNorm",
    # "CrossEntropyLoss",
]


def get_transformers_model_type(
    model_name,
    token = None,
    revision = None,
    trust_remote_code = False,
):
    # All Unsloth Zoo code licensed under LGPLv3
    from transformers import AutoConfig
    from huggingface_hub.utils import disable_progress_bars, enable_progress_bars, are_progress_bars_disabled
    was_disabled = are_progress_bars_disabled()
    disable_progress_bars()

    config = AutoConfig.from_pretrained(
        model_name,
        token = token,
        revision = revision,
        trust_remote_code = trust_remote_code,
    )
    if not was_disabled: enable_progress_bars()

    model_types = []
    config = str(config.to_dict())
    model_types = re.findall(r"'model_type': '([^\s\']{1,})'", config)
    model_types = [x.replace("-", "_").lower() for x in model_types]
    # Add splitted modules for eg gemma3_text -> gemma3
    model_types += [x.split("_")[0] for x in model_types]
    if 'gpt-oss' in os.environ.get("UNSLOTH_MODEL_NAME", ""):
        model_types = [x for x in model_types if x != "gpt"]
    model_types = list(dict().fromkeys(model_types))

    from transformers import models
    models = dir(models)
    all_model_types = set()
    for name in models:
        for model_type in model_types:
            if model_type in name.lower():
                all_model_types.add(model_type)
                break
    pass

    all_model_types = list(all_model_types)
    return all_model_types
pass


# Empty causal mask
def no_update_causal_mask(*args, **kwargs): return None

# Patch SDPA
def replace_with_grouped_query_attention(module, source):
    # All Unsloth Zoo code licensed under LGPLv3
    if "enable_gqa" not in torch.nn.functional.scaled_dot_product_attention.__doc__: return source

    grouped_query_attention_finder = \
        r"(key_states \= repeat_kv[^\n]{1,}\n[\s]{1,}"\
        r"value_states \= repeat_kv[^\n]{1,}\n[\s]{1,}"\
        r"(.+?)"\
        r"query_states \= query_states\.contiguous\(\)\n[\s]{1,}"\
        r"key_states \= key_states\.contiguous\(\)\n[\s]{1,}"\
        r"value_states \= value_states\.contiguous\(\))"

    found = re.findall(grouped_query_attention_finder, source, flags = re.DOTALL | re.MULTILINE,)
    if len(found) == 1:
        found = found[0]
        # Should be == 2, but Llama has key_states = self.k_norm(key_states)
        if found[0].count("key_states = ") >= 2 and found[0].count("value_states = ") >= 2:
            print(f"Unsloth: Transforming {module}.")
            all_source = source
            source = re.sub(
                grouped_query_attention_finder,
                r"\2pass\n",
                source,
                flags = re.DOTALL | re.MULTILINE,
            )
            source = source\
                .replace(
                    "dropout_p=self.dropout if self.training else 0.0,",
                    "dropout_p=self.dropout if self.training else 0.0, "\
                    "enable_gqa=self.num_key_value_groups != 1,",
                ).replace(
                    "dropout_p=self.attention_dropout if self.training else 0.0,",
                    "dropout_p=self.attention_dropout if self.training else 0.0, "\
                    "enable_gqa=self.num_key_value_groups != 1,",
                )
        pass
    pass

    source = re.sub(
        r"if output_attentions\:.+?return super\(\)\.forward.+?\)",
        "if output_attentions: raise RuntimeError('Unsloth: Not supported')",
        source,
        flags = re.DOTALL | re.MULTILINE,
    )
    return source
pass

def _get_compile_folder(use_tempfile = False):
    global UNSLOTH_COMPILE_LOCATION
    global UNSLOTH_COMPILE_USE_TEMP
    if UNSLOTH_COMPILE_USE_TEMP or use_tempfile:
        UNSLOTH_COMPILE_USE_TEMP = True
        location = os.path.join(tempfile.gettempdir(), UNSLOTH_COMPILE_LOCATION)
        if not os.path.exists(location):
            logger.info(
                f"Unsloth: We'll be using `{location}` for temporary Unsloth patches."
            )
            os.makedirs(location, exist_ok = True)
    else:
        location = UNSLOTH_COMPILE_LOCATION
        if os.path.exists(location): return location, UNSLOTH_COMPILE_USE_TEMP
        try:
            # Try creating the directory
            os.makedirs(location, exist_ok = True)
        except:
            # Instead use a temporary location!
            UNSLOTH_COMPILE_USE_TEMP = True
            location = os.path.join(tempfile.gettempdir(), location)
            os.makedirs(location, exist_ok = True)
            logger.info(
                f"Unsloth: We'll be using `{location}` for temporary Unsloth patches."
            )
    return location, UNSLOTH_COMPILE_USE_TEMP
pass

def get_compile_folder(use_tempfile = False):
    location, UNSLOTH_COMPILE_USE_TEMP = distributed_function(2, _get_compile_folder, use_tempfile)
    return location, UNSLOTH_COMPILE_USE_TEMP
pass

# Mask creation functions
@functools.lru_cache(1)
def get_mask_functions():
    try:
        import transformers.masking_utils
        masking_utils = dir(transformers.masking_utils)
        return [x for x in masking_utils if x.startswith("create")]
    except:
        return []
pass

# Convert F.softmax(x, ...) to F.softmax(x, ..., dtype = torch.float32).to(x.dtype)
def higher_precision_softmax(source):
    """
    Converts all softmax to float32 for eg:
    attn_weights = nn.functional.softmax(attn_weights, dim=-1, dtype=torch.float32).to(query.dtype)
    probs = F.softmax(combined_logits, dim=-1, dtype=combined_logits.dtype)
    routing_weights = torch.nn.functional.softmax(concatenated_gate_logits, dim=-1)
    """
    softmax_objects = re.finditer(
        r"(nn\.functional\.softmax|F\.softmax)"\
        r"\("\
        r"([^,]{1,}), "\
        r"(dim[ ]?\=[ ]?[\-0-9]{1,2})"\
        r"(\,[ ]?dtype[^\)]{1,})?"\
        r"\)",
        source,
    )
    for item in softmax_objects:
        full_match, matches = item.group(0), item.groups()
        softmax, variable, dim, dtype = matches
        new = f"{softmax}({variable}, {dim}, dtype = torch.float32).to({variable}.dtype)"
        source = source.replace(full_match, new)
    return source
pass


# Use float32 for layernorms if we find evidence for it
def higher_precision_layernorms(modeling_file):
    norm_modules = list(re.finditer(
        r"\nclass[^\(\n]{1,}Norm\(nn\.Module\)"\
        r".+?def __init__"\
        r".+?self.weight"\
        r".+?\nclass[^\(\n]{1,}",
        modeling_file,
        flags = re.DOTALL | re.MULTILINE,
    ))
    if len(norm_modules) == 0: return modeling_file
    norm_module = norm_modules[0]
    start, end = norm_module.span(0)
    end = modeling_file.find("\nclass", end)
    norm_module = modeling_file[start : end]
    dtype = torch.float16
    if "self.weight.to(torch.float32)" in norm_module:
        dtype = torch.float32
    elif "(self.weight * hidden_states).to(" in norm_module:
        dtype = torch.float32
    elif "self.weight * hidden_states.to(" in norm_module:
        dtype = torch.float16
    elif "self.weight.float()" in norm_module:
        dtype = torch.float32
    elif "return output * self.weight" in norm_module:
        dtype = torch.float16
    else:
        dtype = torch.float16

    # Set environment variable
    higher_precision = os.environ.get("UNSLOTH_HIGH_PRECISION_LAYERNORM", "0") == "1"
    if dtype == torch.float32:
        higher_precision = True
    if higher_precision:
        print("Unsloth: Upcasting layernorm weights to float32")
    os.environ["UNSLOTH_HIGH_PRECISION_LAYERNORM"] = "1" if higher_precision else "0"
pass


disble_use_cache_logging = """
if hasattr(logger, "addFilter"):
    import logging
    class HideLoggingMessage(logging.Filter):
        def __init__(self, text): self.text = text
        def filter(self, x): return not (self.text in x.getMessage())
    pass
    logger.addFilter(HideLoggingMessage("`use_cache=True`"))
"""

def create_new_function(
    name,
    new_source,
    model_location,
    functions,
    prepend = "",
    append = "",
    overwrite = True,
    add_torch_compile = False,
):
    # All Unsloth Zoo code licensed under LGPLv3
    old_new_source = new_source
    do_logging = os.environ.get("UNSLOTH_ENABLE_LOGGING", "0") == "1"

    # Fix all softmax low precisions to float32
    new_source = higher_precision_softmax(new_source)

    if new_source[0] == " ":
        spaces = new_source.find("def")
        new_source = new_source.split("\n")
        new_source = "\n".join(x[spaces:] for x in new_source)
    pass

    if add_torch_compile:
        new_source = \
            "@torch.compile(fullgraph = True, dynamic = True, options = torch_compile_options)\n"\
            f"{new_source}"
    pass

    # Import items to make the function executable
    items = [x for x in functions if ((x in new_source) and (x != name) and not (f"def {x}(" in new_source))]
    # Patch for SiglipEncoder and others
    if "SiglipEncoder" in new_source: items += ["SiglipEncoder"]
    # Check for create_causal_mask, create_masks_for_generate, create_sliding_window_causal_mask
    mask_functions = get_mask_functions()
    for mask_function in mask_functions:
        if mask_function in new_source: items += [mask_function]
    pass
    # Full import script
    imports = "from torch import Tensor\n"
    imports += "import torch\n"
    imports += "import torch.nn as nn\n"
    imports += "from torch.nn import functional as F\n"
    imports += "from typing import Any, List, Optional, Tuple, Union, Dict, Set, Callable\n"
    imports += f"from {model_location} import (" + ", ".join(x for x in items) + ")" if len(items) != 0 else ""
    new_source = imports + "\n\n" + new_source
    # Check logger and remove use_cache
    if "logger" in items:
        new_source = new_source + "\n" + disble_use_cache_logging + "\n"
    new_source = prepend + new_source + append

    # Check versioning
    try: unsloth_zoo_version = importlib_version("unsloth_zoo")
    except: unsloth_zoo_version = "0"
    try: unsloth_version = importlib_version("unsloth")
    except: unsloth_version = "0"
    try: transformers_version = importlib_version("transformers")
    except: transformers_version = "0"
    try: trl_version = importlib_version("trl")
    except: trl_version = "0"

    versioning = '"""\n' + \
        f'{unsloth_zoo_version}\n'\
        f'{unsloth_version}\n'\
        f'{transformers_version}\n'\
        f'{trl_version}\n__UNSLOTH_VERSIONING__\n' + '"""\n'

    write_new_source = versioning + new_source

    # Write function
    global UNSLOTH_COMPILE_USE_TEMP
    file_source = None
    compile_folder, UNSLOTH_COMPILE_USE_TEMP = get_compile_folder(use_tempfile = False)
    function_location = os.path.join(compile_folder, f"{name}.py")

    # Check if file was already created!
    if not overwrite and os.path.isfile(function_location):

        # Check if exactly equivalent
        with open(function_location, "r", encoding = "utf-8") as f:
            file_source = f.read()

        if file_source != write_new_source:
            overwrite = True
        elif not overwrite:
            if "__UNSLOTH_VERSIONING__" not in file_source:
                overwrite = True
            else:
                versions = file_source[:file_source.find('__UNSLOTH_VERSIONING__')]
                if versioning[:versioning.find('__UNSLOTH_VERSIONING__')] != versions:
                    overwrite = True
    pass
    if os.environ.get("UNSLOTH_COMPILE_OVERWRITE", "1") == "0":
        overwrite = False

    # Check location
    def write_file(function_location, write_new_source):
        with open(function_location, "wb", buffering = 0) as file:
            file.write(write_new_source.encode("utf-8"))
            file.flush()
            os.fsync(file.fileno())
        return None
    pass

    if overwrite or not os.path.isfile(function_location):
        try:
            distributed_function(1, write_file, function_location, write_new_source)
        except Exception as error:
            if UNSLOTH_COMPILE_USE_TEMP:
                raise RuntimeError(error)
            else:
                # Failed so instead use a temporary directory
                compile_folder, UNSLOTH_COMPILE_USE_TEMP = get_compile_folder(use_tempfile = True)
                function_location = os.path.join(compile_folder, f"{name}.py")
                distributed_function(1, write_file, function_location, write_new_source)
            pass
        pass
    pass

    # Now import modules! Use a tempfile if it fails on the first try!
    old_path = None
    new_module = None

    def import_module(compile_folder, name):
        # Add directory to sys.path temporarily if it's not already there
        if compile_folder not in sys.path:
            old_path = list(sys.path)
            # Fail if name already exists!
            if name in old_path:
                raise OSError(f"Unsloth: File {name} already exists")
            sys.path.insert(0, compile_folder)
        # Try standard import
        new_module = importlib.import_module(name)
        return new_module, old_path
    pass

    try:
        new_module, old_path = import_module(compile_folder, name)
    except Exception as e:
        new_module = None
        # Try using temp directory instead!
        if not UNSLOTH_COMPILE_USE_TEMP:
            compile_folder, UNSLOTH_COMPILE_USE_TEMP = get_compile_folder(use_tempfile = True)
            function_location = os.path.join(compile_folder, f"{name}.py")
            distributed_function(1, write_file, function_location, write_new_source)
            if is_main_process():
                logger.info(f"Standard import failed for {name}: {e}. Using tempfile instead!")
            try:
                new_module, old_path = import_module(compile_folder, name)
            except Exception as e:
                new_module = None
                if is_main_process():
                    logger.info(f"Standard import failed for {name}: {e}. Using spec.loader.exec_module instead!")
        pass
        # Fallback to direct module loading
        if new_module is None:
            try:
                module_name = f"unsloth_cache_{name}"
                file_location = os.path.join(compile_folder, name) + ".py"
                spec = importlib.util.spec_from_file_location(module_name, file_location)
                new_module = importlib.util.module_from_spec(spec)
                sys.modules[module_name] = new_module
                spec.loader.exec_module(new_module)
            except Exception as e:
                raise RuntimeError(f"Direct module loading failed for {name}: {e}")
        pass
    finally:
        # Restore original sys.path if we modified it
        if old_path is not None:
            sys.path = old_path

    if new_module is None:
        raise ImportError(f'Unsloth: Cannot import {name} from {UNSLOTH_COMPILE_LOCATION}')

    return new_module
pass


def create_standalone_class(
    module,
    model_location,
    functions,
    fullgraph = False,
    forward_source = None,
    disable = False,
    add_loss_kwargs = False,
    new_init = None,
) -> str:
    # All Unsloth Zoo code licensed under LGPLv3
    # Create optimized standalone forward function
    f = eval(f"{model_location}.{module}")
    full_class = inspect.getsource(f)
    old_source = inspect.getsource(f.forward)
    old_init   = inspect.getsource(f.__init__)
    if forward_source is None: forward_source = old_source

    # We disable this for nn.Embedding modules if torch is older than 2.5 since
    if OLD_TORCH_VERSION and "nn.Embedding(" in old_init:
        disable = True

    source = re.sub(
        "def forward",
        f"def {module}_forward",
        forward_source,
    )
    spaces = re.search(r"[^\s\n]", source).span(0)[0]
    source = source.split("\n")
    source = "\n".join(x[spaces:] for x in source)

    # For cuda_kernels_forward, we disable
    if "cuda_kernels_forward" in source:
        disable = True

    if disable is not None:
        compile = \
            f"@torch.compile(fullgraph = {fullgraph}, dynamic = True, options = torch_compile_options)" \
            if not disable else \
            "@torch.compiler.disable(recursive = False)"
    else:
        compile = ""

    # Create new forward calling optimized function
    parameters = inspect.signature(f.forward).parameters
    # .parameters removes **kwargs and *args so we get it back!
    keys = list(parameters.keys())
    values = list(parameters.values())
    for j, value in enumerate(values):
        value = str(value)
        if   value.startswith("**"): keys[j] = "**" + keys[j]
        elif value.startswith("*"):  keys[j] = "*"  + keys[j]
    pass
    parameters = ", ".join(keys)

    # Now create the forward function!
    definition = re.findall(r"[\s\n]{1,}def[^\(]{1,}\([^\)]{1,}\)[^\:]{0,}\:", old_source, flags = re.MULTILINE)[0]
    leftover = full_class[full_class.find(definition) + len(definition):]

    # Add **loss_kwargs
    if add_loss_kwargs and "**" not in parameters:
        parameters += ", **loss_kwargs"
        definition = re.sub(r"(\,[\n][\s]{1,}\))", r",**loss_kwargs\1", definition)
        source = re.sub(r"(\,[\n]\) \-\>)", r",**loss_kwargs\1", source)
    pass

    source = f"{compile}\n{source}\n"

    left = re.match(r"[\s\n]{4,}", leftover).span()[1]
    new_forward = definition + leftover[:left] + \
        f"return {module}_forward({parameters})\n"
    full_class = full_class.replace(old_source, new_forward)

    # New init as well
    if new_init is not None:
        full_class = full_class.replace(old_init, new_init)

    # Combine all into file
    source = source + full_class

    # Remove @auto_docstring
    source = re.sub(r"@auto_docstring[\s]{0,}(\([^\)]{1,}\))?", "", source)
    source = re.sub(r"@check_model_inputs[\s]{0,}(\([^\)]{1,}\))?", "", source)
    # source = source.replace("@auto_docstring", "")

    # Fix Gemma 3 ignore_index being not set!
    source = source.replace("self.config.ignore_index", "-100")

    # Force embeddings with offsets to clamp_(0, max_size)
    # This fixes some weird OOBs accesses for Gemma 3N for example
    source = re.sub(
        r"self\.([A-Za-z\_]{0,}embedding)\(input_ids (\-|\+) (self\.[A-Za-z\_]{1,})\)",
        r"self.\1((input_ids \2 \3).clamp_(0))",
        source,
    )

    # Fix all softmax low precisions to float32
    source = higher_precision_softmax(source)

    return source
pass


_cross_entropy_code = """
from torch.nn import CrossEntropyLoss

@torch.compile(fullgraph = True, dynamic = True, options = torch_compile_options)
def normal_cross_entropy_loss(self, hidden_states, labels):
    logits = self.lm_head(hidden_states)
    logits = logits.float()
    # Shift so that tokens < n predict n
    shift_logits = logits[..., :-1, :].contiguous()
    shift_labels = labels[..., 1:].contiguous()
    # Flatten the tokens
    loss_fct = CrossEntropyLoss()
    shift_logits = shift_logits.view(-1, self.config.vocab_size)
    shift_labels = shift_labels.view(-1)
    # Enable model parallelism
    shift_labels = shift_labels.to(shift_logits.device)
    loss = loss_fct(shift_logits, shift_labels)
    return loss, logits
pass

# We need an empty logits flag to warn people logits will not be returned anymore unless asked ie
# os.environ['UNSLOTH_RETURN_LOGITS'] = '1'
LOGITS_ERROR_STRING = \\
    "Unsloth: Logits are empty from 2024.11 onwards. To get raw logits again, please "\\
    'set the environment variable `UNSLOTH_RETURN_LOGITS` to `"1" BEFORE starting to train ie before `trainer.train()`. For example:\\n'\\
    "```\\nimport os\\n"\\
    "os.environ['UNSLOTH_RETURN_LOGITS'] = '1'\\n"\\
    "trainer.train()\\n```\\n"\\
    "No need to restart your console - just add `os.environ['UNSLOTH_RETURN_LOGITS'] = '1'` before trainer.train() and re-run the cell!"

def raise_logits_error(*args, **kwargs): raise NotImplementedError(LOGITS_ERROR_STRING)
def return_none(*args, **kwargs): return None
class EmptyLogits:
    def __init__(self): return
    def raise_getattr_error(self, attr): return return_none if attr == "to" else raise_logits_error
    __getitem__ = raise_logits_error
    __getattr__ = raise_getattr_error
    def __repr__(self): return LOGITS_ERROR_STRING
    def __str__ (self): return LOGITS_ERROR_STRING
pass
EMPTY_LOGITS = EmptyLogits()
functions = dir(torch.Tensor)
for j, function in enumerate(functions):
    if function.startswith("__") and function.endswith("__"):
        exec(f"def raise_{j}(*args, **kwargs): print('{function}')", globals(), locals())
        try: exec(f"EMPTY_LOGITS.{function} = raise_{j}", globals(), locals())
        except: continue
pass


def mask_attention_mask_out(labels = None, attention_mask = None):
    if labels is not None and attention_mask is not None:
        attention_mask = attention_mask.to(device = labels.device)
        labels[attention_mask == 0] = -100
    return labels
pass

"""

__DYNAMO__RECOMPILING__ = """

    # Set compiler stance to fail on recompiles for inference
    global INFERENCE_RUNS
    if torch_dynamo_eval_frame is not None:
        old_stance = torch_dynamo_eval_frame._stance.stance
    else:
        old_stance = None
    if old_stance is not None and INFERENCE_RUNS == 1:
        # Skip guards and return to eager -> we still need guards!
        torch_compiler_set_stance(stance = "eager_on_recompile", skip_guard_eval_unsafe = False)
        if UNSLOTH_ENABLE_LOGGING:
            logger_compiler.info(
                f"Unsloth: Removing compiler guards after 1 inference run. "\\
                f"DYNAMO_STANCE.stance = {torch_dynamo_eval_frame._stance.stance} "\\
                f"DYNAMO_STANCE.skip_guard_eval_unsafe = {torch_dynamo_eval_frame._stance.skip_guard_eval_unsafe}"
            )
    elif old_stance == "eager_on_recompile":
        pass
    elif old_stance == "default" and INFERENCE_RUNS > 1:
        # Reset compiler stance
        torch_compiler_set_stance(stance = "default", skip_guard_eval_unsafe = False)
        if UNSLOTH_ENABLE_LOGGING:
            logger_compiler.info(
                f"Unsloth: Reseting guards. "\\
                f"DYNAMO_STANCE.stance = {torch_dynamo_eval_frame._stance.stance} "\\
                f"DYNAMO_STANCE.skip_guard_eval_unsafe = {torch_dynamo_eval_frame._stance.skip_guard_eval_unsafe}"
            )
        INFERENCE_RUNS = 0
    INFERENCE_RUNS += 1
"""

# Replace Cross Entropy cells with fused linear lm heads
cross_entropy_find_1 = """
logits = self.lm_head(hidden_states$INDEXING$
$LOGITSCALINGMULTIPLY$
$LOGITSCALINGDIVISION$
$LOGITSOFTCAPPING$
loss = None
if labels is not None:$SPACES$
$UPCASTING$
$LOGITSUPCAST$
$LABELSDEVICE$
shift_logits = logits[..., :-1, :]$CONTIGUOUS$
shift_labels = labels[..., 1:]$CONTIGUOUS$
loss_fct = $CROSSENTROPYLOSS$
shift_logits = shift_logits.view(-1, $VOCABSIZE$)
shift_labels = shift_labels.view(-1)
shift_labels = shift_labels.to(shift_logits.device)
loss = loss_fct(shift_logits, shift_labels)
"""

cross_entropy_replacement_1 = """
NOT_RETURN_LOGITS = os.environ.get('UNSLOTH_RETURN_LOGITS', '0') == '0'
RETURN_HIDDEN_STATES = os.environ.get("UNSLOTH_RETURN_HIDDEN_STATES", "0") == "1"

n_items = None
all_locals = locals()
if 'loss_kwargs' in all_locals:
    __kwargs = all_locals['loss_kwargs']
    if type(__kwargs) is dict:
        n_items = __kwargs.get("num_items_in_batch", None) or __kwargs.get("n_items", None)
if n_items is None and 'kwargs' in all_locals:
    __kwargs = all_locals['kwargs']
    if type(__kwargs) is dict:
        n_items = __kwargs.get("num_items_in_batch", None) or __kwargs.get("n_items", None)
if n_items is None:
    all_locals = all_locals.values()
    for __kwargs in all_locals:
        if type(__kwargs) is dict:
            n_items = __kwargs.get("num_items_in_batch", None) or __kwargs.get("n_items", None)
            break
pass

requires_grad_ = self.lm_head.weight.requires_grad
requires_grad_ = requires_grad_ or self.lm_head.weight.dtype == torch.float32

if RETURN_HIDDEN_STATES:
    logits = hidden_states\\1
elif labels is None:
    __DYNAMO__RECOMPILING__
    logits = self.lm_head(hidden_states\\1)
elif ((\\2) == () and (\\3) == ()) and (UNSLOTH_ENABLE_CCE) and NOT_RETURN_LOGITS and self.loss_function.__name__.endswith("ForCausalLMLoss") and labels is not None and not requires_grad_:
    loss = fused_linear_cross_entropy(
        hidden_states      = hidden_states\\1,
        lm_weight          = self.lm_head.weight,
        labels             = labels.to(self.lm_head.weight.device),
        num_items_in_batch = n_items,
        logit_softcapping  = None if (\\4) == () else (\\4),
    )
else:
    lm_head_weight = self.lm_head.weight
    lm_head_bias   = getattr(self.lm_head, "bias", None)

    # ========= NEW fused =========
    _hidden_states = hidden_states\\1
    torch._dynamo.mark_dynamic(_hidden_states, 1)
    torch._dynamo.mark_dynamic(labels, 1)
    loss = unsloth_fused_ce_loss(
        trainer              = None,
        hidden_states        = _hidden_states,
        lm_head_weight       = lm_head_weight,
        lm_head_bias         = lm_head_bias,
        labels               = labels,
        mask                 = None,
        n_items              = n_items,
        scaling              = getattr(self, "accelerator_scaler", None),
        target_gb            = None,
        torch_compile        = not UNSLOTH_COMPILE_DISABLE,
        logit_scale_multiply = (\\2) if (\\2) != () else 0,
        logit_scale_divide   = (\\3) if (\\3) != () else 0,
        logit_softcapping    = (\\4) if (\\4) != () else 0,
    )
""".replace("__DYNAMO__RECOMPILING__", __DYNAMO__RECOMPILING__)

cross_entropy_find_2 = """
logits = self.lm_head(hidden_states$INDEXING$
$LOGITSCALINGMULTIPLY$
$LOGITSCALINGDIVISION$
$LOGITSOFTCAPPING$
loss = None
if labels is not None:$SPACES$loss = self.loss_function($NEWLINES$$LOGITS$, $LABELS$, $VOCABSIZE$$KWARGS$$NEWLINES$)
"""

cross_entropy_replacement_2 = """
NOT_RETURN_LOGITS = os.environ.get('UNSLOTH_RETURN_LOGITS', '0') == '0'
RETURN_HIDDEN_STATES = os.environ.get("UNSLOTH_RETURN_HIDDEN_STATES", "0") == "1"

n_items = None
if (\\9) != () and type(\\9) is dict:
    n_items = (\\9).get("num_items_in_batch", None) or (\\9).get("n_items", None)
if n_items is None:
    all_locals = locals()
    if 'loss_kwargs' in all_locals:
        __kwargs = all_locals['loss_kwargs']
        if type(__kwargs) is dict:
            n_items = __kwargs.get("num_items_in_batch", None) or __kwargs.get("n_items", None)
    if n_items is None and 'kwargs' in all_locals:
        __kwargs = all_locals['kwargs']
        if type(__kwargs) is dict:
            n_items = __kwargs.get("num_items_in_batch", None) or __kwargs.get("n_items", None)
    if n_items is None:
        all_locals = all_locals.values()
        for __kwargs in all_locals:
            if type(__kwargs) is dict:
                n_items = __kwargs.get("num_items_in_batch", None) or __kwargs.get("n_items", None)
                break
pass

requires_grad_ = self.lm_head.weight.requires_grad
requires_grad_ = requires_grad_ or self.lm_head.weight.dtype == torch.float32

if RETURN_HIDDEN_STATES:
    logits = hidden_states\\1
elif labels is None:
    __DYNAMO__RECOMPILING__
    logits = self.lm_head(hidden_states\\1)
elif ((\\2) == () and (\\3) == ()) and (UNSLOTH_ENABLE_CCE) and NOT_RETURN_LOGITS and self.loss_function.__name__.endswith("ForCausalLMLoss") and labels is not None and not requires_grad_:
    loss = fused_linear_cross_entropy(
        hidden_states      = hidden_states\\1,
        lm_weight          = self.lm_head.weight,
        labels             = labels.to(self.lm_head.weight.device),
        num_items_in_batch = n_items,
        logit_softcapping  = None if (\\4) == () else (\\4),
    )
elif self.loss_function.__name__.endswith("ForCausalLMLoss") and labels is not None:
    lm_head_weight = self.lm_head.weight
    lm_head_bias   = getattr(self.lm_head, "bias", None)

    # ========= NEW fused =========
    _hidden_states = hidden_states\\1
    torch._dynamo.mark_dynamic(_hidden_states, 1)
    torch._dynamo.mark_dynamic(labels, 1)
    loss = unsloth_fused_ce_loss(
        trainer              = None,
        hidden_states        = _hidden_states,
        lm_head_weight       = lm_head_weight,
        lm_head_bias         = lm_head_bias,
        labels               = labels,
        mask                 = None,
        n_items              = n_items,
        scaling              = getattr(self, "accelerator_scaler", None),
        target_gb            = None,
        torch_compile        = not UNSLOTH_COMPILE_DISABLE,
        logit_scale_multiply = (\\2) if (\\2) != () else 0,
        logit_scale_divide   = (\\3) if (\\3) != () else 0,
        logit_softcapping    = (\\4) if (\\4) != () else 0,
    )
else:
    logits = self.lm_head(hidden_states\\1)
    if (\\2) != ():
        logits = logits * (\\2)
    if (\\3) != ():
        logits = logits / (\\3)
    if (\\4) not in (None, (),):
        logits = logits / (\\4)
        logits = torch.tanh(logits)
        logits = logits * (\\4)
    loss = self.loss_function(\\6, \\7.to(self.lm_head.weight.device), vocab_size=\\8, **\\9)
""".replace("__DYNAMO__RECOMPILING__", __DYNAMO__RECOMPILING__)

cross_entropy_find_3 = """
$OUTPUTLOGITS$
$LOGITSCALINGMULTIPLY$
$LOGITSCALINGDIVISION$
$LOGITSOFTCAPPING$
loss = None
if labels is not None:$SPACES$
$UPCASTING$
$LOGITSUPCAST$
$LABELSDEVICE$
$LOGITSHIFTING$
$VLMATTENTIONMASK$
loss_fct = $CROSSENTROPYLOSS$
shift_logits = shift_logits.view(-1, $VOCABSIZE$)
shift_labels = shift_labels.view(-1)###
$LOGITSDEVICE$###
loss = loss_fct(shift_logits, shift_labels)
"""

cross_entropy_replacement_3 = """
NOT_RETURN_LOGITS = os.environ.get('UNSLOTH_RETURN_LOGITS', '0') == '0'
RETURN_HIDDEN_STATES = os.environ.get("UNSLOTH_RETURN_HIDDEN_STATES", "0") == "1"

all_locals = locals()
n_items = None
if 'loss_kwargs' in all_locals:
    __kwargs = all_locals['loss_kwargs']
    if type(__kwargs) is dict:
        n_items = __kwargs.get("num_items_in_batch", None) or __kwargs.get("n_items", None)
if n_items is None and 'kwargs' in all_locals:
    __kwargs = all_locals['kwargs']
    if type(__kwargs) is dict:
        n_items = __kwargs.get("num_items_in_batch", None) or __kwargs.get("n_items", None)
if n_items is None:
    all_locals = all_locals.values()
    for __kwargs in all_locals:
        if type(__kwargs) is dict:
            n_items = __kwargs.get("num_items_in_batch", None) or __kwargs.get("n_items", None)
            break
pass

requires_grad_ = self.lm_head.weight.requires_grad
requires_grad_ = requires_grad_ or self.lm_head.weight.dtype == torch.float32

if RETURN_HIDDEN_STATES:
    logits = hidden_states\\1
elif labels is None:
    __DYNAMO__RECOMPILING__
    logits = self.lm_head(hidden_states\\1)
else:
    lm_head_weight = self.lm_head.weight
    lm_head_bias   = getattr(self.lm_head, "bias", None)

    # ========= NEW fused =========
    _hidden_states = hidden_states\\1
    torch._dynamo.mark_dynamic(_hidden_states, 1)
    torch._dynamo.mark_dynamic(labels, 1)
    if attention_mask is not None:
        torch._dynamo.mark_dynamic(attention_mask, 1)
    loss = unsloth_fused_ce_loss(
        trainer              = None,
        hidden_states        = _hidden_states,
        lm_head_weight       = lm_head_weight,
        lm_head_bias         = lm_head_bias,
        labels               = labels,
        mask                 = \\6,
        n_items              = n_items,
        scaling              = getattr(self, "accelerator_scaler", None),
        target_gb            = None,
        torch_compile        = not UNSLOTH_COMPILE_DISABLE,
        logit_scale_multiply = (\\2) if (\\2) != () else 0,
        logit_scale_divide   = (\\3) if (\\3) != () else 0,
        logit_softcapping    = (\\4) if (\\4) != () else 0,
    )
""".replace("__DYNAMO__RECOMPILING__", __DYNAMO__RECOMPILING__)

ce_finders = [
    (cross_entropy_find_1, cross_entropy_replacement_1,),
    (cross_entropy_find_2, cross_entropy_replacement_2,),
    (cross_entropy_find_3, cross_entropy_replacement_3,),
]


def apply_fused_lm_head(forward, module = None):
    # All Unsloth Zoo code licensed under LGPLv3
    UNSLOTH_ENABLE_LOGGING = os.environ.get("UNSLOTH_ENABLE_LOGGING", "0") == "1"
    for jj, (cross_entropy_find, cross_entropy_replacement) in enumerate(ce_finders):
        cross_entropy_find = cross_entropy_find.strip()\
            .replace("*", r"\*").replace("^", r"\^")\
            .replace("-", r"\-").replace("_", r"\_")\
            .replace(":", r"\:").replace("+", r"\+")\
            .replace(".", r"\.").replace(",", r"\,")\
            .replace("(", r"\(").replace(")", r"\)")\
            .replace("[", r"\[").replace("]", r"\]")\
            .replace(
                "\n",
                r"(?:[\s\n]{0,}(?:\#[^\n]{1,}[\n][\s\n]{1,})?){0,}"
            )

        # Replace $ with anything and % with num_logits_to_keep or .float()
        cross_entropy_find = cross_entropy_find\
            .replace("$INDEXING$",     r"([^\n^\)]{0,})\)(?:\.float\(\))?[\n][\s]{0,}")\
            .replace("$UPCASTING$",    r"(?:\.float\(\))?")\
            .replace("$SPACES$",       r"[\n]([\s]{1,})(?:\#[^\n]{1,}[\n][\s\n]{1,})?")\
            .replace("$LOGITS$",       r"(logits=logits|logits)")\
            .replace("$LABELS$",       r"(labels=labels|labels)")\
            .replace("$VOCABSIZE$",
                     r"(?:vocab_size\=)?"\
                     r"("\
                     r"self\.config\.vocab_size|"\
                     r"self\.vocab_size|"\
                     r"self\.config\.vocab_size|"\
                     r"self\.config\.text_config\.vocab_size"\
                     ")")\
            .replace("$KWARGS$",       r"(?:, \*\*(loss_kwargs|kwargs))?")\
            .replace("$LOGITSUPCAST$", r"(?:logits = logits\.float\(\))?")\
            .replace("$LABELSDEVICE$", r"(?:labels = labels\.to\([^\)]{1,}\))?")\
            .replace("$LOGITSCALINGMULTIPLY$",
                     r"(?:[\n\s]{0,}logits = logits \* (self\.[^ \n]{1,})[^\n]{0,})?###")\
            .replace("$LOGITSCALINGDIVISION$",
                     r"(?:[\n\s]{0,}logits = logits \/ (self\.[^ \n]{1,})[^\n]{0,})?###")\
            .replace("$LOGITSOFTCAPPING$",
                     r"(?:[\n\s]{0,}(?:if self\.[^\n\s]{1,} is not None:\n)?"\
                     r"[\s\n]{0,}logits = logits \/ (self\.[^ \n]{1,})\n"\
                     r"[\s\n]{0,}logits = torch\.tanh\(logits\)\n"\
                     r"[\s\n]{0,}logits = logits \* self\.[^ \n]{1,}\n)?")\
            .replace("$CROSSENTROPYLOSS$",
                     r"(?:CrossEntropyLoss\(\)|"\
                     r"nn\.CrossEntropyLoss\(\)|"\
                     r"torch\.nn\.CrossEntropyLoss\(\)"\
                     r")")\
            .replace(r"$VLMATTENTIONMASK$",
                     r"(?:"\
                     r"(?:"\
                     r"shift_logits = logits\[\.\.\.\, :-1, :\]$CONTIGUOUS$"\
                     r"shift_labels = labels\[\.\.\.\, 1:\]$CONTIGUOUS$"\
                     r")?"
                     r"if ([a-zA-Z\_]{1,}_mask) is not None:###"\
                     r"shift_attention_mask = @@@###"\
                     r"shift_logits = @@@###"\
                     r"shift_labels = @@@###"\
                     r"else:###"\
                     r"shift_logits = [^\n]{1,}###"\
                     r"shift_labels = [^\n]{1,}###"\
                     r")?")\
            .replace(r"$LOGITSHIFTING$",
                     r"(?:"\
                     r"shift_logits = logits\[\.\.\.\, :-1, :\]$CONTIGUOUS$###"\
                     r"shift_labels = labels\[\.\.\.\, 1:\]$CONTIGUOUS$###"\
                     r")?")\
            .replace(r"$LOGITSDEVICE$",
                     r"(?:"\
                     r"\.to\([^\)]{1,}\)|shift_labels = shift_labels\.to\([^\)]{1,}\)"
                     r")")\
            .replace(r"$OUTPUTLOGITS$",
                     r"(?:"\
                     r"logits = outputs\.logits|"\
                     r"logits = self\.lm_head\(hidden_states\)|"\
                     r"logits = self\.lm_head\(hidden_states$INDEXING$"
                     r")")\
            .replace("$INDEXING$",
                     r"([^\n^\)]{0,})\)(?:\.float\(\))?[\n][\s]{0,}")\
            .replace(r"shift_", r"(?:shift_|flat_)")\
            .replace("$CONTIGUOUS$",   r"(?:\.contiguous\(\))?")\
            .replace(r"shift\_", r"(?:shift\_|flat\_)")\
            .replace(r"###", r"(?:[\s\n]{0,}(?:\#[^\n]{1,}[\n][\s\n]{1,})?){0,}")\
            .replace(r"@@@", r"[^\[]{1,}\[[^\]]{1,}\][^\n]{0,}\n")\
            .replace(r"$EMPTY$", r"()")\
            .replace(r"$NEWLINES$", r"[\s\n]{0,}")

        # print(cross_entropy_find)
        cross_entropy_replacement = cross_entropy_replacement\
            .replace(
                "$KWARGS$",
                "locals().get('loss_kwargs', {}) or locals().get('kwargs', {})"
            )

        # Fix Idefics and Idefics3
        forward = forward.replace(
            "loss = loss_fct(shift_logits.view(-1, shift_logits.size(-1)), shift_labels.view(-1))",

            "shift_logits = shift_logits.view(-1, self.config.text_config.vocab_size)\n"\
            "shift_labels = shift_labels.view(-1)\n"\
            "shift_labels = shift_labels.to(shift_logits.device)\n"\
            "loss = loss_fct(shift_logits, shift_labels)"
        )

        # Find matches
        if r"loss\_function" in cross_entropy_find and "loss_function" not in forward:
            if UNSLOTH_ENABLE_LOGGING:
                print(f"(1) Unsloth skipping patching fast linear cross entropy for {module}")
            continue
        elif r"loss\_function" not in cross_entropy_find and "loss_function" in forward:
            if UNSLOTH_ENABLE_LOGGING:
                print(f"(2) Unsloth skipping patching fast linear cross entropy for {module}")
            continue
        elif "CrossEntropyLoss" not in cross_entropy_find and "CrossEntropyLoss" in forward:
            if UNSLOTH_ENABLE_LOGGING:
                print(f"(3) Unsloth skipping patching fast linear cross entropy for {module}")
            continue
        elif "CrossEntropyLoss" in cross_entropy_find and "CrossEntropyLoss" not in forward:
            if UNSLOTH_ENABLE_LOGGING:
                print(f"(4) Unsloth skipping patching fast linear cross entropy for {module}")
            continue
        try:
            finder = regex.findall(
                cross_entropy_find,
                forward,
                flags = regex.DOTALL | regex.MULTILINE,
                timeout = 1
            )
        except Exception as e:
            if UNSLOTH_ENABLE_LOGGING:
                print(f"Unsloth failed patching fast linear cross entropy with error: {str(e)}")
            continue
        if len(finder) == 0: continue
        if UNSLOTH_ENABLE_LOGGING:
            print(f"[{jj+1}/3 pattern] Successfully patched fast linear cross entropy for {module}")
        pass
        # print(forward)

        spaces = finder[0][4]
        if spaces.count(" ") != len(spaces):
            spaces = finder[0][3]
        replacement = cross_entropy_replacement.strip().split("\n")
        replacement = "\n".join((len(spaces)-4)*" " + x for x in replacement)
        replacement = \
            "logits = EMPTY_LOGITS\n" + \
            (len(spaces)-4)*" " + "loss = None\n" + \
            replacement + "\n"
        try:
            forward = regex.sub(
                cross_entropy_find,
                replacement,
                forward,
                flags = regex.DOTALL | regex.MULTILINE,
            )
        except:
            continue
        # Return logits back
        if "logits = outputs.logits" in cross_entropy_find:
            forward = forward.replace(
                "logits = EMPTY_LOGITS",
                "logits = outputs.logits",
            )
        # Fix vocab_size = (vocab_size=
        forward = regex.sub(
            r"vocab_size[ ]{0,}=[ ]{0,}\(vocab_size[ ]{0,}=",
            "vocab_size = (",
            forward,
        )
        # Fix , **
        forward = forward.replace(", **)", ")")
        forward = forward.replace(",**)", ")")
        forward = forward.replace(",** )", ")")
        # print(forward)
        return forward
    pass
    return forward
pass


def test_apply_fused_lm_head():
    import inspect
    forwards = []
    from transformers.models.qwen2_vl.modeling_qwen2_vl import Qwen2VLForConditionalGeneration
    forwards.append(Qwen2VLForConditionalGeneration)
    from transformers.models.granite.modeling_granite import GraniteForCausalLM
    forwards.append(GraniteForCausalLM)
    from transformers.models.gemma2.modeling_gemma2 import Gemma2ForCausalLM
    forwards.append(Gemma2ForCausalLM)
    from transformers.models.cohere.modeling_cohere import CohereForCausalLM
    forwards.append(CohereForCausalLM)
    from transformers.models.gemma.modeling_gemma import GemmaForCausalLM
    forwards.append(GemmaForCausalLM)
    from transformers.models.llama.modeling_llama import LlamaForCausalLM
    forwards.append(LlamaForCausalLM)
    from transformers.models.mistral.modeling_mistral import MistralForCausalLM
    forwards.append(MistralForCausalLM)
    from transformers.models.paligemma.modeling_paligemma import PaliGemmaForConditionalGeneration
    forwards.append(PaliGemmaForConditionalGeneration)
    from transformers.models.idefics.modeling_idefics import IdeficsForVisionText2Text
    forwards.append(IdeficsForVisionText2Text)
    from transformers.models.idefics3.modeling_idefics3 import Idefics3ForConditionalGeneration
    forwards.append(Idefics3ForConditionalGeneration)
    from transformers.models.mistral3.modeling_mistral3 import Mistral3ForConditionalGeneration
    forwards.append(Mistral3ForConditionalGeneration)
    from transformers.models.mllama.modeling_mllama import MllamaForConditionalGeneration
    forwards.append(MllamaForConditionalGeneration)
    from transformers.models.mllama.modeling_mllama import MllamaForCausalLM
    forwards.append(MllamaForCausalLM)
    from transformers.models.llama4.modeling_llama4 import Llama4ForCausalLM
    forwards.append(Llama4ForCausalLM)
    from transformers.models.llama4.modeling_llama4 import Llama4ForConditionalGeneration
    forwards.append(Llama4ForConditionalGeneration)
    from transformers.models.qwen3.modeling_qwen3 import Qwen3ForCausalLM
    forwards.append(Qwen3ForCausalLM)
    from transformers.models.qwen2_5_vl.modeling_qwen2_5_vl import Qwen2_5_VLForConditionalGeneration
    forwards.append(Qwen2_5_VLForConditionalGeneration)
    from transformers.models.gemma3.modeling_gemma3 import Gemma3ForConditionalGeneration
    forwards.append(Gemma3ForConditionalGeneration)
    forwards = [(f.__name__, inspect.getsource(f.forward),) for f in forwards]
    for name, forward in forwards:
        # print("=" * 30)
        # print(name)
        forward = apply_fused_lm_head(forward, name)
        if "NOT_RETURN_LOGITS" not in forward:
            print(f"Failed patching fast CE forward for {name}")
        if "loss = outputs.loss" in forward:
            print(f"Failed patching fast CE forward for {name} since `loss = outputs.loss` exists")
        # return apply_fused_lm_head(forward, name)
        # print(apply_fused_lm_head(forward, name))
        # print("=" * 30)
    pass
pass

# Fix attention_mask not masking out labels for VLMs
def apply_mask_attention_mask_out(source):
    if not len(re.findall(r"attention_mask[\s]{0,}\=attention_mask[\s]{0,}\,\n", source)): return source
    if not len(re.findall(r"labels[\s]{0,}\=labels[\s]{0,}\,\n", source)): return source
    if "ForConditionalGeneration" in source:
        source = re.sub(
            r"labels[\s]{0,}\=labels[\s]{0,}\,\n",
            "labels=mask_attention_mask_out(labels = labels, attention_mask = attention_mask),\n",
            source,
        )
    return source
pass


# Patch remaining functions
def convert_attention_masks_to_bool(module, old_source):
    # All Unsloth Zoo code licensed under LGPLv3
    # Convert attention mask creation functions to boolean
    source = re.sub(r"\([\s]{0,}", "(", old_source)
    source = re.sub(r"[\s]{0,}\)", ")", source)
    all_splits = source.strip().split("\n")
    splits = all_splits[-1].strip()
    if "return" not in splits: return old_source
    vars = re.findall(r"return[\s]{1,}(?:([^\,]{1,})\,[\s]{0,}){0,}([^\s]{1,})", splits)
    if len(vars) != 1: return old_source
    vars = vars[0]

    good_vars = []
    for var in vars:
        for split in all_splits:
            if re.search(re.escape(var) + ".+?" + r"torch\.finfo\(.+?\)\.min", split):
                good_vars.append(var)
    pass
    if len(good_vars) == 0: return old_source
    good_vars = set(good_vars)
    final = all_splits[-1]
    for var in good_vars:
        if len(var) == 0: continue
        final = final.replace(var, var + f"!=torch.finfo({var}.dtype).min")
    pass
    all_splits[-1] = final
    new_source = "\n".join(all_splits)
    print(f"Unsloth: Boolean mask for {module}")
    return new_source
pass


# We need to manually replace some items
# For example HF 4.53.1 breaks Qwen2VL since None wasn't provided
custom_gradient_checkpointing_replacements = [
    (
        """hidden_states = blk(
                hidden_states,
                cu_seqlens=cu_seqlens,
                position_embeddings=position_embeddings,
                **kwargs,
            )""",
        """hidden_states = blk(
                hidden_states,
                cu_seqlens=cu_seqlens,
                rotary_pos_emb=rotary_pos_emb,
                position_embeddings=position_embeddings,
                **kwargs,
            )""",
    ),
    (
        """hidden_states = blk(
                hidden_states,
                cu_seqlens=cu_seqlens,
                position_embeddings=position_embeddings,
                attention_mask=attention_mask,
                **kwargs,
            )""",
        """hidden_states = blk(
                hidden_states,
                cu_seqlens=cu_seqlens,
                rotary_pos_emb=rotary_pos_emb,
                position_embeddings=position_embeddings,
                attention_mask=attention_mask,
                **kwargs,
            )""",
    )
]
replace_gradient_checkpointing = """
for LAYER in MODULELIST_ITEM:
$if self.gradient_checkpointing and self.training:
$    hidden_states = self._gradient_checkpointing_func(
$        LAYER.__call__, ARGS
$    )
$else:
$    hidden_states = LAYER(ARGS)
"""
def patch_gradient_checkpointing(module, source):
    # All Unsloth Zoo code licensed under LGPLv3
    try: init = inspect.getsource(source.__init__)
    except: return None
    if "nn.ModuleList" not in init: return None
    try: forward = inspect.getsource(source.forward)
    except: return None
    if "_gradient_checkpointing_func" in forward: return None
    if 'gpt-oss' in os.environ.get("UNSLOTH_MODEL_NAME", ""): return None

    # Fix Qwen2 missing None for gradient checkpointing
    for custom_find, custom_replace in custom_gradient_checkpointing_replacements:
        forward = forward.replace(custom_find, custom_replace)
    pass

    # No gradient checkpointing?
    modulelist_items = re.findall(r"(self\.[^ ]{1,}) = .*?nn\.ModuleList\(", init)
    if len(modulelist_items) != 1: return None
    modulelist_item = modulelist_items[0]

    # Check in forward source
    finder = \
        r"for ([^\s]{1,}) in " + modulelist_item + r"\:[\n]" + \
        r"([\s]{4,})hidden_states = \1\(([^\)]{1,})\)"
    find = re.findall(finder, forward)
    if len(find) == 0:
        print(f"Unsloth: Failed patching {module} with gradient checkpointing")
        return None
    pass

    layer, spaces, args = find[0]
    span = re.search(finder, forward).span(0)
    replacer = replace_gradient_checkpointing.strip()

    # Gradient checkpointing calling must remove arg=arg convention
    args = re.sub(r"([^\s]{1,})[\s]?\=[\s]?\1", r"\1", args)

    replacer = replacer\
        .replace("LAYER", layer).replace("MODULELIST_ITEM", modulelist_item)\
        .replace("ARGS", args).replace("$", spaces)
    forward = forward.replace(forward[span[0] : span[1]], replacer)

    # Also fix init
    spaces = init.find("def")
    init = init + "\n" + (spaces + 4) * " " + "self.gradient_checkpointing = False\n\n"
    return init, forward
pass

DTYPE_MISMATCH_FIND = """
attention_mask_tensor = attention_mask_tensor / torch.finfo(attention_mask_tensor.dtype).min
attention_mask_tensor = (1.0 - attention_mask_tensor).int()
"""

DTYPE_MISMATCH_REPLACE = """
if attention_mask_tensor.dtype == torch.bool:
    attention_mask_tensor = attention_mask_tensor.int()
elif torch.is_floating_point(attention_mask_tensor):
    attention_mask_tensor = attention_mask_tensor / torch.finfo(attention_mask_tensor.dtype).min
    attention_mask_tensor = (1.0 - attention_mask_tensor).int()
"""

def patch_finfo_attention_mask_dtype_mismatch(module, source):
    try:
        old_block = textwrap.dedent(DTYPE_MISMATCH_FIND).strip()
        new_block = textwrap.dedent(DTYPE_MISMATCH_REPLACE).strip()
        if not old_block or not new_block:
            return source

        first_line = old_block.split('\n')[0]
        if not first_line:
            return source

        for line in source.split('\n'):
            if first_line in line:
                indent = line[:len(line) - len(line.lstrip())]
                break
        else:
            return source

        indented_old = textwrap.indent(old_block, indent)
        indented_new = textwrap.indent(new_block, indent)

        return source.replace(indented_old, indented_new)
    except:
        return source
pass

# Torch.compiling makes things slower - rather just leave it as addmm
COMPILED_LORA_FORWARD = """
torch_addmm = torch.addmm
torch_add   = torch.add
# @torch.compile(fullgraph = False, dynamic = True, options = torch_compile_options)
def lora_forward(result, lora_A, lora_B, dropout, x, scaling):
    xA = dropout(x) @ lora_A.weight.t()
    # output = result + scaling * xA @ lora_B.weight.t()
    shape = result.shape
    output = torch_addmm(
        result.view(-1, shape[-1]),
        xA.view(-1, xA.shape[-1]),
        lora_B.weight.t(),
        alpha = scaling,
        beta = 1,
    ).view(shape)

    bias = lora_B.bias
    if bias is not None:
        output = torch_add(
        output,
        bias,
        alpha = scaling,
    )
    return output
pass

"""

COMPILED_LORA_FORWARD_forced_float32 = """
torch_addmm = torch.addmm
torch_add   = torch.add
torch_float16 = torch.float16
# @torch.compile(fullgraph = False, dynamic = True, options = torch_compile_options)
def lora_forward(result, lora_A, lora_B, dropout, x, scaling):
    xA = dropout(x.to(torch_float16)) @ lora_A.weight.to(torch_float16).t()
    # output = result + scaling * xA @ lora_B.weight.t()
    shape = result.shape
    output = torch_addmm(
        result.view(-1, shape[-1]).to(torch_float16),
        xA.view(-1, xA.shape[-1]),
        lora_B.weight.to(torch_float16).t(),
        alpha = scaling,
        beta = 1,
    ).view(shape)

    bias = lora_B.bias
    if bias is not None:
        output = torch_add(
        output,
        bias.to(torch_float16),
        alpha = scaling,
    )
    return output
pass

"""

def patch_lora_forwards(torch_compile_options):
    # All Unsloth Zoo code licensed under LGPLv3
    Linear_LoRA_Layers = get_lora_layer_modules()
    success = 0
    could_not_replace_modules = []
    for function, parent, child in Linear_LoRA_Layers:
        if not hasattr(function, "forward"): continue
        if function.forward.__name__ == "unsloth_forward": continue

        exec(f"import {parent}", locals(), globals())
        source = inspect.getsource(function.forward)

        spaces = source.find("def")
        source = source.split("\n")
        source = "\n".join(x[spaces:] for x in source)
        old_hash = hash(source)

        # Remove cloning
        source = source.replace("result = result.clone()", "")

        # Use addmm
        old1 = "output = lora_B(lora_A(dropout(x))) * scaling"
        old2 = "result = result + lora_B(lora_A(dropout(x))) * scaling"
        add = "result = result + output"

        if (old1 not in source and add not in source) and \
            (old2 not in source):
            pass
        else:
            replace = "return lora_forward(result, lora_A, lora_B, dropout, x, scaling)"
            source = source.replace(old1, replace)
            source = source.replace(old2, replace)
        pass

        # Update function name
        source = source.replace(
            "def forward",
            "def unsloth_forward",
            1,
        )

        # Check failed upcasting
        replacements = [
            "x = x.to(lora_A.weight.dtype)",
            "x = self._cast_input_dtype(x, lora_A.weight.dtype)",
        ]
        if os.environ.get("UNSLOTH_FORCE_FLOAT32", "0") == "0":
            if "torch.is_autocast_enabled()" not in source:
                new = "if not torch.is_autocast_enabled(): "\
                    "result, x = "\
                        "result.to(lora_A.weight.dtype), "\
                        "x.to(lora_A.weight.dtype)"
                for replace in replacements:
                    source = source.replace(replace, new)
        else:
            for replace in replacements:
                source = source.replace(replace, "")
        pass
        source = source.replace(
            "self._check_forward_args(x, *args, **kwargs)",
            "",
        )

        if hash(source) != old_hash:
            success += 1
            compiled_lora_forward = \
                COMPILED_LORA_FORWARD \
                if os.environ.get("UNSLOTH_FORCE_FLOAT32", "0") == "0" \
                else COMPILED_LORA_FORWARD_forced_float32

            forward = create_new_function(
                f"{child}_peft_forward",
                compiled_lora_forward + source,
                parent,
                dir(eval(parent)),
                prepend = \
                    f"\ntorch_compile_options = {torch_compile_options}\n"
            ).unsloth_forward
            exec(f"{parent}.{child}.forward = forward", globals(), locals())
        else:
            could_not_replace_modules.append(parent)
    pass
    if success <= 5:
        print("Unsloth: Not an error, but could not optimize some PEFT modules.")

    if os.environ.get("UNSLOTH_ENABLE_LOGGING", "0") == "1":
        print("Unsloth: Not an error, but could not optimize some PEFT modules.")
        print(could_not_replace_modules)
    return
pass


def patch_residual_stream(source):
    # All Unsloth Zoo code licensed under LGPLv3

    # if self.is_gated: hidden_state = self.gate_ffn.tanh() * hidden_state
    # if self.is_gated: hidden_state = self.gate_attn.tanh() * hidden_state
    source = re.sub(
        r"if self\.([^\(]{2,})\:\n"\
        r"[\s]{4,}"\
        r"(hidden\_state(?:s)?) \= ([^\s]{4,}) \* \2\n"\
        r"[\s]{4,}"\
        r"\2 \= residual \+ \2",

        r"\2 = residual + \2 * (\3 if self.\1 else 1.0)",

        source,
    )

    # hidden_states = residual + self.cross_attn_mlp_gate.tanh() * hidden_states
    # hidden_states = residual + hidden_states * self.residual_multiplier
    matches = re.findall(
        r"[\s]{4,}"\
        r"((hidden\_state(?:s)?) \= residual \+ "\
        r"(?:"\
        r"(?:\2 \* ([^\n]{3,}))"\
        r"|"\
        r"(?:([^\n]{3,}) \* \2)"\
        r"))\n",

        source,
    )
    if len(matches) == 0: return source

    for (full_match, h, left, right,) in matches:
        s = left or right
        replace = \
            f"s = {s}; {h} = "\
            f"torch.add(residual, {h}, alpha = s) "\
            f"if type(s) is float else "\
            f"torch.addcmul(residual, {h}, s)\n"
        source = source.replace(full_match, replace)
    pass
    return source
pass


def patch_gradient_accumulation(modeling_file, module):
    # All Unsloth Zoo code licensed under LGPLv3

    functions = dir(modeling_file)
    module = eval(f"modeling_file.{module}")
    try:
        forward = module.forward
        source = inspect.getsource(forward)
    except:
        return None
    has_kwargs = tuple(inspect.signature(forward).parameters.values())[-1].kind == inspect._VAR_KEYWORD
    if has_kwargs: return None

    __init__ = inspect.getsource(module.__init__)

    # Only get ._from_config type objects
    inner_classes = re.findall(r"(self\.[^ ]{1,}) \= ([^\.]{1,})\._from_config", __init__)
    if len(inner_classes) == 0: return None

    total_has_kwargs = False
    for (call_class, inner_class) in inner_classes:
        inner_class = eval(f"modeling_file.{inner_class}")
        has_kwargs = tuple(inspect.signature(inner_class.forward).parameters.values())[-1].kind == inspect._VAR_KEYWORD
        if not has_kwargs: continue

        total_has_kwargs = True
        print(f"Unsloth: Patching {inner_class.__name__} within {module.__name__} to fix gradient accumulation.")
        regex_find = rf"{call_class}\(([^\)]{{1,}})\)"
        source = re.sub(regex_find, rf"{call_class}(\1, **kwargs)", source, flags = re.DOTALL | re.MULTILINE)
    pass

    if total_has_kwargs:
        # Fix **kwargs for function def
        regex_find = r"def forward\(([^\)]{1,})\)"
        source = re.sub(regex_find, r"def forward(\1, **kwargs)", source, flags = re.DOTALL | re.MULTILINE)

        # Remove double commas
        source = re.sub(r"\,[\s]{0,}\,", ",", source)
    else:
        return None

    # Now replace old forward with new one
    source = inspect.getsource(module).replace(inspect.getsource(forward), source)
    return source
pass


# Pre fix up some modules like Gemma3n
def fixup_fused_lm_head(source):
    # Gemma 3N
    source = source.replace(
        "if (final_logit_softcapping := self.config.get_text_config().final_logit_softcapping) is not None:",
        "if self.config.get_text_config().final_logit_softcapping is not None:",
    )
    source = source.replace(
        "logits = logits / final_logit_softcapping",
        "logits = logits / self.config.get_text_config().final_logit_softcapping",
    )
    source = source.replace(
        "logits = logits * final_logit_softcapping",
        "logits = logits * self.config.get_text_config().final_logit_softcapping",
    )
    # END Gemma 3N fixes
    return source
pass


# =====================================
# Image models inside timm
def rms_norm2d(
    x: torch.Tensor,
    normalized_shape: List[int],
    weight: Optional[torch.Tensor] = None,
    eps: float = 1e-5,
):
    assert len(normalized_shape) == 1
    original_dtype = x.dtype
    v = x.to(torch.float32).pow(2)
    v = torch.mean(v, dim=1, keepdim=True)
    x = x.to(torch.float32) * torch.rsqrt(v + eps)
    if weight is not None:
        x = x.to(torch.float32) * weight.to(torch.float32).reshape(1, -1, 1, 1)
    return x.to(original_dtype)
pass


def compile_timm_models(UNSLOTH_ENABLE_LOGGING, torch_compile_options):
    try:
        import timm
    except:
        return
    try:
        import timm.layers.fast_norm
        timm.layers.fast_norm.is_fast_norm = lambda *args, **kwargs: False
        timm.layers.fast_norm.rms_norm2d = rms_norm2d
        if UNSLOTH_ENABLE_LOGGING:
            print("Unsloth: Compiled timm.layers.fast_norm")
    except:
        if UNSLOTH_ENABLE_LOGGING:
            print("Unsloth: Failed compiling timm.layers.fast_norm")
    pass
    # Try compiling norms and activation combinations
    try:
        import timm.layers.norm_act
        norms = dir(timm.layers.norm_act)
        norms = [x for x in norms if "Act" in x]
        for norm in norms:
            try:
                exec(f"from timm.layers.norm_act import {norm}")
            except:
                if UNSLOTH_ENABLE_LOGGING:
                    print(f"Unsloth: Failed compiling from timm.layers.norm_act import {norm}")
                continue
            pass
            forward = eval(norm).forward
            if hasattr(forward, "get_compiler_config"): continue
            forward = torch.compile(forward, fullgraph = True, dynamic = None, options = torch_compile_options)
            exec(f"timm.layers.norm_act.{norm}.forward = forward")
            if UNSLOTH_ENABLE_LOGGING:
                print(f"Unsloth: Compiled timm.layers.norm_act.{norm}")
        pass
    except:
        if UNSLOTH_ENABLE_LOGGING:
            print(f"Unsloth: Failed compiling timm.layers.norm_act")
    pass
    # Compile EfficientNet blocks
    try:
        import timm.models._efficientnet_blocks
        efficientnet_blocks = inspect.getsource(timm.models._efficientnet_blocks)

        blocks = re.findall(r"class ([^ ]{1,})\(.*?nn\.Module\)\:", efficientnet_blocks)
        for block in blocks:
            try:
                exec(f"from timm.models._efficientnet_blocks import {block}")
            except:
                if UNSLOTH_ENABLE_LOGGING:
                    print(f"Unsloth: Failed compiling from timm.models._efficientnet_blocks import {block}")
                continue
            pass
            forward = eval(block).forward
            if hasattr(forward, "get_compiler_config"): continue
            forward = torch.compile(forward, fullgraph = True, dynamic = None, options = torch_compile_options)
            exec(f"timm.models._efficientnet_blocks.{block}.forward = forward")
            if UNSLOTH_ENABLE_LOGGING:
                print(f"Unsloth: Compiled timm.models._efficientnet_blocks.{block}")
    except:
        if UNSLOTH_ENABLE_LOGGING:
            print(f"Unsloth: Failed compiling timm.models._efficientnet_blocks")
    pass
pass

def compile_causal_conv1d(UNSLOTH_ENABLE_LOGGING=False):
    # For Liquid, Falcon and other Mamba type models
    # We disable compiling on them!
    try:
        import causal_conv1d
        causal_conv1d.causal_conv1d_fn     = \
            torch.compiler.disable(causal_conv1d.causal_conv1d_fn,     recursive = True)
        causal_conv1d.causal_conv1d_update = \
            torch.compiler.disable(causal_conv1d.causal_conv1d_update, recursive = True)
        if UNSLOTH_ENABLE_LOGGING:
            print(f"Unsloth: Disabled compiling causal_conv1d")
        return True
    except Exception as e:
        print(e, str(e))
        if UNSLOTH_ENABLE_LOGGING:
            print(f"Unsloth: Failed compiling causal_conv1d")
        return False
pass

def compile_mamba_ssm(UNSLOTH_ENABLE_LOGGING=False):
    # For Liquid, Falcon and other Mamba type models
    # We disable compiling on them!
    try:
        import mamba_ssm
        mamba_ssm.ops.triton.ssd_combined.mamba_chunk_scan_combined        = \
            torch.compiler.disable(
                mamba_ssm.ops.triton.ssd_combined.mamba_chunk_scan_combined,
                recursive = True
            )
        mamba_ssm.ops.triton.ssd_combined.mamba_split_conv1d_scan_combined = \
            torch.compiler.disable(
            mamba_ssm.ops.triton.ssd_combined.mamba_split_conv1d_scan_combined,
            recursive = True
            )
        mamba_ssm.ops.triton.selective_state_update.selective_state_update = \
            torch.compiler.disable(
                mamba_ssm.ops.triton.selective_state_update.selective_state_update,
                recursive = True
            )
        if UNSLOTH_ENABLE_LOGGING:
            print(f"Unsloth: Disabled compiling mamba_ssm")
        return True
    except:
        if UNSLOTH_ENABLE_LOGGING:
            print(f"Unsloth: Failed compiling mamba_ssm")
        return False
pass


# if module ends with any of these, disable compile
DISABLE_COMPILE_MODULES = [
    "ParallelExperts",
    "GraniteMoeHybridMoE",
    "GraniteMoeHybridMambaLayer",
    "GptOssMLP",
    "GptOssExperts",
]


def unsloth_compile_transformers(
    model_type             : str = "llama",
    sdpa_dynamic_mask      : bool = True,
    sdpa_bool_masks        : bool = True,
    sdpa_gqa_replace       : bool = True,
    sdpa_dynamic_compile   : bool = True,
    compile_attention      : bool = True,
    disable_causal_masks   : bool = True,
    compile_torch_modules  : bool = True,
    compile_custom_modules : bool = True,
    compile_function_calls : bool = True,
    fuse_lm_head           : bool = True,
    gradient_checkpointing : bool = True,
    manual_replacements    : bool = True,
    fast_lora_forwards     : bool = True,
    fast_residual_stream   : bool = False,
    accurate_accumulation  : bool = True,
    epilogue_fusion        : bool = True,
    max_autotune           : bool = False,
    shape_padding          : bool = True,
    cudagraphs             : bool = False,
    debug                  : bool = False,
    fullgraph              : bool = True,
    import_from_cache      : bool = False,
    disable                : bool = False,
    return_logits          : bool = False,
    supports_sdpa          : list = None,
):
    # import transformers logging module and instantiate model_type logging instance.
    from transformers import logging as transformers_logging
    model_logger = transformers_logging.get_logger(f"modeling_{model_type}")

    # All Unsloth Zoo code licensed under LGPLv3
    disable = disable or (os.environ.get("UNSLOTH_COMPILE_DISABLE", "0") == "1")
    if fast_residual_stream:
        raise NotImplementedError("Unsloth: Fast residual stream optimization makes things slower!")
    pass

    model_location = f"transformers.models.{model_type}.modeling_{model_type}"
    exec(f"import {model_location}", globals())
    modeling_file = eval(model_location)
    if hasattr(modeling_file, "__UNSLOTH_PATCHED__"): return

    # Use transformers model_type logger to suppress message: Remove `use_cache=True` is incompatible with gradient checkpointing. Setting `use_cache=False`
    exec("model_logger.addFilter(HideLoggingMessage('`use_cache`'))", globals(), locals())
    # Use transformers model_type logger to suppress message: You have set `compile_config`, but we are unable to meet the criteria for compilation.
    exec("model_logger.addFilter(HideLoggingMessage('compile_config'))", globals(), locals())

    # Instead of Inductor Compilation:
    try:
        import torch._inductor.async_compile
        from torch.hub import tqdm
        def replaced_tqdm(*args, **kwargs):
            kwargs["desc"] = "Unsloth: Compiling kernels"
            return tqdm(*args, **kwargs)
        torch._inductor.async_compile.tqdm = replaced_tqdm
    except:
        print("Unsloth: Failed editing tqdm to replace Inductor Compilation:")
    pass

    # torch_compile_options
    UNSLOTH_COMPILE_DEBUG         = os.environ.get("UNSLOTH_COMPILE_DEBUG",         "0") == "1"
    UNSLOTH_COMPILE_MAXIMUM       = os.environ.get("UNSLOTH_COMPILE_MAXIMUM",       "0") == "1"
    UNSLOTH_COMPILE_IGNORE_ERRORS = os.environ.get("UNSLOTH_COMPILE_IGNORE_ERRORS", "0") == "1"
    UNSLOTH_ENABLE_LOGGING        = os.environ.get("UNSLOTH_ENABLE_LOGGING",        "0") == "1"
    torch_compile_options = get_torch_compile_options(
        epilogue_fusion = epilogue_fusion,
        max_autotune = max_autotune,
        shape_padding = shape_padding,
        debug = UNSLOTH_COMPILE_DEBUG,
        cudagraphs = cudagraphs,
        coordinate_descent_tuning = UNSLOTH_COMPILE_MAXIMUM,
        logging = UNSLOTH_ENABLE_LOGGING,
        combo_kernels = False, # Causes incompatible gradient sizes on 2.6
        group_fusion = True,
        memory_planning = True,
        multi_kernel = False, # Sometimes fails
        use_block_ptr = False, # Sometimes fails
    )

    # Compile timm models
    compile_timm_models(UNSLOTH_ENABLE_LOGGING, torch_compile_options)

    # Disable compiling mamba type models
    has_causal_conv1d = compile_causal_conv1d(UNSLOTH_ENABLE_LOGGING)
    has_mamba_ssm = compile_mamba_ssm(UNSLOTH_ENABLE_LOGGING)

    # Return logits
    UNSLOTH_RETURN_LOGITS = "0" if not return_logits else "1"
    if "UNSLOTH_RETURN_LOGITS" not in os.environ:
        os.environ["UNSLOTH_RETURN_LOGITS"] = UNSLOTH_RETURN_LOGITS
    else:
        UNSLOTH_RETURN_LOGITS = os.environ["UNSLOTH_RETURN_LOGITS"] == "1"
    pass

    # Fullgraph
    UNSLOTH_FULLGRAPH = "1" if fullgraph else "0"
    if "UNSLOTH_FULLGRAPH" not in os.environ:
        os.environ["UNSLOTH_FULLGRAPH"] = UNSLOTH_FULLGRAPH
    else:
        UNSLOTH_FULLGRAPH = os.environ["UNSLOTH_FULLGRAPH"]
    pass
    UNSLOTH_FULLGRAPH = UNSLOTH_FULLGRAPH == "1"

    # Patch PEFT lora forwards
    if (not disable) and fast_lora_forwards:
        print("Unsloth: Patching LoRA to make it faster")
        patch_lora_forwards(torch_compile_options)
    pass

    modeling_file.__UNSLOTH_PATCHED__ = True
    functions = dir(modeling_file)
    full_source = inspect.getsource(modeling_file)
    # Order functions by ascending order
    functions = list(np.array(functions)[np.argsort([full_source.find(x) for x in functions])])
    ordered_functions = functions.copy()

    # Check layernorms for float32 / float16
    # Sets UNSLOTH_HIGH_PRECISION_LAYERNORM
    higher_precision_layernorms(full_source)

    # If mamba type, but no fast causal functions, warn!
    if not has_causal_conv1d and \
        ("causal_conv1d_fn" in full_source or "causal_conv1d_update" in full_source):

        print(
            "**********\n"\
            "Unsloth: Please install `causal_conv1d` to speed up Mamba training via `pip install causal_conv1d`\n"\
            "If you don't, training will still work, just might be slower for Mamba type models.\n"\
            "**********\n"
        )
    pass

    # If mamba type, but no fast causal functions, warn!
    if not has_mamba_ssm and \
        ("mamba_chunk_scan_combined" in full_source or "mamba_split_conv1d_scan_combined" in full_source or "selective_state_update" in full_source):
        print(
            "**********\n"\
            "Unsloth: Please install `mamba_ssm` to speed up Mamba training via `pip install mamba_ssm`\n"\
            "If you don't, training will still work, just might be slower for Mamba type models.\n"\
            "**********\n"
        )
    pass

    # Get class LlamaAttention(nn.Module)
    torch_modules = re.findall(r"class ([^\s]{1,})\(.+?\.Module\)", full_source)
    # Also get class LlamaSdpaAttention(LlamaAttention)
    inherited_class = "(?:" + "|".join(re.findall(r"class ([^\s]{1,})\(.+?\.Module\)", full_source)) + ")"
    inherited_modules = re.findall(r"class ([^\s]{1,})\(" + inherited_class + r"\)", full_source)
    # OrderedSet
    torch_modules = list(dict.fromkeys(torch_modules + inherited_modules))
    # Get all functions as well
    functions = [x for x in functions if x not in torch_modules or not compile_torch_modules or not compile_custom_modules]

    # Remove if no forward function
    final_torch_modules = []
    for module in torch_modules:
        source = eval(f"modeling_file.{module}")
        if hasattr(source, "forward"): final_torch_modules.append(module)
    pass
    torch_modules = final_torch_modules

    # Remove functions which have gradient checkpointing in them
    # Also check if it's an attention module
    gradient_checkpointed_modules = []
    scaled_dot_product_attention_modules = []
    full_attention_modules = []
    for module in torch_modules:
        source = eval(f"modeling_file.{module}")
        try: source = inspect.getsource(source)
        except: continue
        if "_gradient_checkpointing_func" in source:
            gradient_checkpointed_modules.append(module)
        elif ("scaled_dot_product_attention" in source or "ALL_ATTENTION_FUNCTIONS" in source) \
            and ("_supports_sdpa = False" not in full_source):
            # Must add _supports_sdpa check since now all modules use ALL_ATTENTION_FUNCTIONS
            scaled_dot_product_attention_modules.append(module)
        elif "nn.functional.softmax" in source or "flash_attn_varlen_func" in source or "_flash_attention_forward" in source:
            full_attention_modules.append(module)
    pass
    removal = set(
        scaled_dot_product_attention_modules + \
        full_attention_modules + \
        gradient_checkpointed_modules
    )
    torch_modules = [x for x in torch_modules if x not in removal]

    # Check SDPA to load as eager or SDPA (Pixtral / Mistral 3 for eg doesn't have SDPA)
    if supports_sdpa is not None:
        assert(type(supports_sdpa) is list and len(supports_sdpa) == 1)
        if ("_supports_sdpa = True" in full_source) and ("_supports_sdpa = False" not in full_source):
            if supports_sdpa[0] != False: supports_sdpa[0] = True
        elif len(scaled_dot_product_attention_modules) != 0:
            if supports_sdpa[0] != False: supports_sdpa[0] = True
        else:
            supports_sdpa[0] = False
    pass

    # Get functions which are called
    called_functions = []
    for function in functions:
        # Start of text
        defined = re.findall(r"\bdef[\s]{1,}" + re.escape(function), full_source, flags = re.DOTALL)
        # Disable self.
        called = re.findall(r"[\s]{1,}" + re.escape(function) + r"\(.+?\)", full_source, flags = re.DOTALL)
        if len(defined) != 0 and len(called) != 0:
            called_functions.append(function)
    pass

    # Check if fullgraph can be used
    torch_modules = {x : True for x in torch_modules}
    for module in torch_modules.keys():
        source = eval(f"modeling_file.{module}")
        try: source = inspect.getsource(source.__init__)
        except: continue
        fullgraph = not ("nn.Linear" in source or "nn.ModuleList" in source)

        # Eg SiglipVisionEmbeddings and CLIPVisionEmbeddings
        if str(module).endswith("VisionEmbeddings"):
            # sometimes we attach a post forward call to make sure requires grad is set
            # this breaks full graph mode and fails so instead we relax the full graph check
            # We attach via post forward call, since the forward call only passes keyword
            # arguments in transformers and pre_forward hook doesn't pass kwargs.
            fullgraph = False

        # Check if other modules is used as well
        for another_module in torch_modules:
            if another_module in source:
                fullgraph = fullgraph and torch_modules[another_module]
        pass
        torch_modules[module] = fullgraph if UNSLOTH_FULLGRAPH else False
    pass

    # Get other classes
    other_classes = re.findall(r"class ([^\s]{1,})\(.+?\)", full_source)
    other_classes = [x for x in other_classes if x not in torch_modules and x not in removal]

    # Fix scaled dot product attention up if possible
    scaled_dot_product_attention_modules = {x:None for x in scaled_dot_product_attention_modules}
    disabled_scaled_dot_product_attention_modules = []

    for module in scaled_dot_product_attention_modules.keys():
        source = eval(f"{model_location}.{module}")
        try: source = inspect.getsource(source.forward)
        except: continue

        causal_mask_find = \
            r"(is_causal \= True if (.+?\_mask) is None and q_len \> 1 else False[\n\s]{1,})"\
            r"([A-Za-z0-9\_]{1,}[\s]{1,}\=[\s]{1,}[A-Za-z\.]{1,}scaled\_dot\_product\_attention)"\
            r"(.+?attn\_mask[\s]{0,}\=[\s]{0,})\2"\
            r"(.+?is\_causal[\s]{0,}\=[\s]{0,})is\_causal"

        scaled_dot_product_attention_find = \
            r"(\=[\s]{1,}[A-Za-z\.]{1,}scaled\_dot\_product\_attention)"

        new_source = source
        if sdpa_dynamic_mask:
            new_source = re.sub(
                r"if output_attentions\:.+?return super\(\)\.forward.+?\)",
                "if output_attentions: raise RuntimeError('Unsloth: Not supported')",
                new_source,
                flags = re.DOTALL | re.MULTILINE,
            )
        else:
            if len(re.findall(causal_mask_find, source, flags = re.DOTALL)) == 1:
                new_source = re.sub(
                    causal_mask_find,
                    r"\1\3\4None\5True",
                    source,
                    flags = re.DOTALL,
                )
                new_source = source
            else:
                new_source = re.sub(
                    scaled_dot_product_attention_find,
                    "= disable_compile_scaled_dot_product_attention",
                    source,
                    flags = re.DOTALL,
                )
                disabled_scaled_dot_product_attention_modules.append(module)
            pass
        pass
        scaled_dot_product_attention_modules[module] = new_source
    pass

    all_standalone_classes = {}

    # Fix modules with _update_causal_mask if SDPA can be used with causal masks
    remove_causal_masks = []
    if disable_causal_masks:
        for module in other_classes:
            source = eval(f"{model_location}.{module}")
            if not hasattr(source, "_update_causal_mask"): continue

            try: source = inspect.getsource(source.__init__)
            except: continue

            can_remove = True
            for x in disabled_scaled_dot_product_attention_modules:
                if x in source:
                    can_remove = False
                    break
            pass
            if can_remove: remove_causal_masks.append(module)
        pass
    pass

    # Remove modules which have attention mechanisms
    # since torch.compile will compile too many kernels
    bad_torch_modules = set()
    # actively disable certain modules
    disable_modules = set()
    for module, fullgraph in torch_modules.items():
        source = eval(f"{model_location}.{module}")
        if not hasattr(source, "forward"): continue
        try:
            init   = inspect.getsource(source.__init__)
            source = inspect.getsource(source.forward)
        except: continue

        if "attn_weights" in source or "self.self_attn" in source or "_ATTENTION_CLASSES" in init:

            print(f"Unsloth: Will not compile {module} since it looks like it calls attention modules!")
            bad_torch_modules.add(module)
        pass

        if "self.encoder" in source or "BaseModelOutput" in source:

            print(f"Unsloth: Will not compile {module} since it looks like a vision encoder!")
            bad_torch_modules.add(module)
        pass

        # Check if creating arrays in inside the function
        # Error: DataDependentOutputException: aten._local_scalar_dense.default
        if "torch.arange(" in source or "torch.zeros(" in source or "torch.ones(" in source:
            print(f"Unsloth: Failed compiling function {module} since array creations are done.")
            bad_torch_modules.add(module)
        pass

        # Remove decoder layers
        if "for layer in self." in source:
            print(f"Unsloth: Failed compiling function {module} since it looks like a decoder!")
            bad_torch_modules.add(module)
        pass

        # Remove padding
        if "nn.functional.pad" in source or "padding" in source:
            print(f"Unsloth: Failed compiling function {module} since there is padding done.")
            bad_torch_modules.add(module)
        pass

        # if more modules need to be disabled consider adding to a global list
        if any([module.endswith(x) for x in DISABLE_COMPILE_MODULES]):
            print(f"Unsloth: Disabling compile for {module} since it's marked for disabling.")
            bad_torch_modules.add(module)
            disable_modules.add(module)
        pass

        # Check for residual streams optimizations
        if fast_residual_stream and "residual" in source:
            new_source = patch_residual_stream(source)
            if new_source != source:
                try:
                    new_module = create_standalone_class(
                        module,
                        model_location,
                        functions,
                        fullgraph = False,
                        disable = None,
                        forward_source = new_source,
                    )
                    print(f"Unsloth: Faster residual stream for {module}")
                    all_standalone_classes[module] = new_module
                except:
                    continue
            pass
        pass
    pass
    # Add back to functions since failed compiling
    functions += list(bad_torch_modules)

    if len(disable_modules) > 0:
        for module in disable_modules:
            try:
                new_module = create_standalone_class(
                    module,
                    model_location,
                    functions,
                    fullgraph = False,
                    disable = True,
                )
                all_standalone_classes[module] = new_module
            except:
                print(f"Unsloth: Failed to disable {module}.")
                continue
        pass
    pass

    # Now patch modules ie LlamaRMSNorm
    if compile_custom_modules:
        for module, fullgraph in torch_modules.items():
            if module in bad_torch_modules: continue
            try:
                new_module = create_standalone_class(
                    module,
                    model_location,
                    functions,
                    fullgraph = fullgraph,
                )
                print(f"Unsloth: Compiled module {module}.")
                all_standalone_classes[module] = new_module
            except:
                continue
        pass
    pass

    # SDPA
    if compile_attention:
        for module, forward_source in scaled_dot_product_attention_modules.items():
            if sdpa_gqa_replace:
                forward_source = replace_with_grouped_query_attention(
                    module,
                    forward_source,
                )
            pass
            try:
                new_module = create_standalone_class(
                    module,
                    model_location,
                    functions,
                    fullgraph = fullgraph,
                    disable = sdpa_dynamic_compile,
                    forward_source = forward_source,
                )
                print(f"Unsloth: Fast Attention patch for {module}.")
                all_standalone_classes[module] = new_module
            except:
                continue
        pass

        # Patch full attention modules
        for module in full_attention_modules:
            try:
                new_module = create_standalone_class(
                    module,
                    model_location,
                    functions,
                    fullgraph = False,
                    disable = True,
                )
                print(f"Unsloth: Slow Attention patch for {module}.")
                all_standalone_classes[module] = new_module
            except:
                continue
        pass
    pass

    # Remove causal masks
    do_not_remove = False
    for module in remove_causal_masks:
        if module.endswith(("ForConditionalGeneration", "Gemma3Model")):
            do_not_remove = True
            print(f"Unsloth: Will not remove causal mask for {model_location} since it's a VLM!")
            break
    pass
    for module in remove_causal_masks:
        if do_not_remove: continue

        source = eval(f"{model_location}.{module}")
        if not hasattr(source, "_update_causal_mask"): continue

        # Don't remove for VLMs!
        if module.endswith(("ForConditionalGeneration")):
            print(f"Unsloth: Will not remove causal mask for {module} since it's a VLM!")
            continue

        exec(f"{model_location}.{module}._update_causal_mask = no_update_causal_mask", globals())
        print(f"Unsloth: Removed causal mask for {module} to reduce memory usage.")
    pass

    # Patch LM Head
    if fuse_lm_head:
        from transformers.generation import GenerationMixin
        modules = dir(modeling_file)

        for module in modules:
            # Disable if torch < 2.5 or V100s 7.0 (Tesla T4 7.5 works) or old Triton < 3
            if OLD_CUDA_ARCH_VERSION or OLD_TORCH_VERSION or OLD_TRITON_VERSION:
                continue

            module_class = eval(f"modeling_file.{module}")
            if hasattr(module_class, "forward") and issubclass(module_class, GenerationMixin):
                try:
                    source = inspect.getsource(module_class.forward)
                except:
                    continue
                # Fix some arguments up like for Gemma 3N
                new_source = fixup_fused_lm_head(source)
                # Apply fused LM transforms
                new_source = apply_fused_lm_head(new_source, module)
                # print(new_source)
                new_source = apply_mask_attention_mask_out(new_source)
                if new_source != source:
                    new_module = create_standalone_class(
                        module,
                        model_location,
                        functions,
                        fullgraph = False,
                        disable = True,
                        forward_source = new_source,
                        add_loss_kwargs = True,
                    )
                    print(f"Unsloth: Fast fused linear cross entropy patch for {module}.")
                    all_standalone_classes[module] = new_module
                pass
            pass
        pass
    pass

    # Allow gradient checkpointing if not enabled
    if gradient_checkpointing:
        for module in other_classes:
            source = eval(f"{model_location}.{module}")
            output = patch_gradient_checkpointing(module, source)
            if output is None: continue

            init, forward = output
            new_module = create_standalone_class(
                module,
                model_location,
                functions,
                fullgraph = False,
                disable = True,
                forward_source = forward,
                add_loss_kwargs = False,
                new_init = init,
            )
            all_standalone_classes[module] = new_module
            print(f"Unsloth: Patched {module} by adding gradient checkpointing")
        pass
    pass

    # torch.finfo fix for transformers > 4.52.4 affect qwen2vl, qwen25vl, and glm4vl
    for module in other_classes:
        if module in all_standalone_classes:
            source = all_standalone_classes[module]
        else:
            module_cls = eval(f"{model_location}.{module}")
            if hasattr(module_cls, "forward"):
                source = inspect.getsource(module_cls.forward)
            else:
                continue
            new_source = patch_finfo_attention_mask_dtype_mismatch(module, source)
            if new_source != source:
                new_module = create_standalone_class(
                    module,
                    model_location,
                    functions,
                    fullgraph = False,
                    disable = True,
                    forward_source = new_source,
                )
                all_standalone_classes[module] = new_module
                print(f"Unsloth: Patched {module} by fixing finfo dtype mismatch in attention mask")
            pass
        pass
    pass

    # Manually replace hand written parts
    if manual_replacements:
        for module in compiler_replacements:
            if module in all_standalone_classes or \
                module in bad_torch_modules or \
                module in remove_causal_masks:

                print(f"Unsloth: Manual replacement for {module}")
                all_standalone_classes[module] = compiler_replacements[module]
        pass
    pass

    # Patch Trainer
    from transformers.trainer import Trainer
    try:
        if Trainer._inner_training_loop.__name__ != "_fast_inner_training_loop":
            inner_training_loop = inspect.getsource(Trainer._inner_training_loop)
            Trainer._original_training_loop = inner_training_loop
        else:
            inner_training_loop = Trainer._original_training_loop
    except:
        raise RuntimeError('Unsloth: Unsuccessfully patched inner_training_loop')
    pass

    import transformers.trainer
    items_in_trainer = dir(transformers.trainer)
    good_items = []
    for item in items_in_trainer:
        if item in inner_training_loop: good_items.append(item)
    pass
    exec("from transformers.trainer import (" + ", ".join(x for x in good_items) + ")", globals())

    start = re.search(r'logger\.info\([\"\'].+?Running training', inner_training_loop).span(0)[0]
    end = inner_training_loop.find("\n\n", start)
    original_debug = inner_training_loop[start:end]
    spaces = re.search(r'\n([\s\t]{1,})', original_debug).group(0)[1:]
    front_spaces = re.match(r'([\s\t]{1,})', inner_training_loop).group(0)

    debug_info = """debug_info = \\
        f"==((====))==  Unsloth - 2x faster free finetuning | Num GPUs used = {len(set(p.device for p in model.parameters()))}\\n"\\
        f"   {chr(92)}{chr(92)}   /|    Num examples = {num_examples:,} | Num Epochs = {num_train_epochs:,} | Total steps = {max_steps:,}\\n"\\
        f"O^O/ {chr(92)}_/ {chr(92)}    Batch size per device = {self._train_batch_size:,} | Gradient accumulation steps = {args.gradient_accumulation_steps}\\n"\\
        f"{chr(92)}        /    Data Parallel GPUs = {args.world_size} | Total batch size ({self._train_batch_size} x {args.gradient_accumulation_steps} x {args.world_size}) = {total_train_batch_size:,}\\n"\\
        f' "-____-"     Trainable parameters = {get_model_param_count(model, trainable_only=True):,} of {get_model_param_count(model):,} ({get_model_param_count(model, trainable_only=True)/get_model_param_count(model)*100:.2f}% trained)'
        f"🦥 Unsloth needs about 1-3 minutes to load everything - please wait!"
        logger.warning(debug_info)
        import gc
        for _ in range(3):
            gc.collect()
            torch.cuda.empty_cache()"""

    debug_info = debug_info.split('\n')
    debug_info = "\n".join([debug_info[0]] + [spaces + x[8:] for x in debug_info[1:]])
    inner_training_loop = inner_training_loop.replace(original_debug, debug_info)

    debug_info = """n_total_devices = total_train_batch_size // \\
            args.gradient_accumulation_steps // self._train_batch_size
        if n_total_devices > 1:
            logger.warning_once('Unsloth is running with multi GPUs - the effective batch size is multiplied by ' + str(n_total_devices))
        debug_info ="""
    debug_info = debug_info.split('\n')
    debug_info = "\n".join([debug_info[0]] + [spaces + x[8:] for x in debug_info[1:]])
    inner_training_loop = inner_training_loop.replace("debug_info =", debug_info, 1)

    front_spaces = re.match(r"[\t\s]{1,}", inner_training_loop).group(0)
    inner_training_loop = re.sub(r"^" + front_spaces, "", inner_training_loop, flags = re.MULTILINE)
    inner_training_loop = inner_training_loop.replace(
        "train_dataloader = tpu_spmd_dataloader(train_dataloader)",
        "raise RuntimeError('Unsloth: TPUs are not yet supported!')"
    )
    inner_training_loop = inner_training_loop.replace(
        "_inner_training_loop",
        "_fast_inner_training_loop", 1,
    )
    inner_training_loop = inner_training_loop.replace(
        "is_torch_tpu_available()",
        "False",
    )
    exec(inner_training_loop, globals())
    Trainer._inner_training_loop = _fast_inner_training_loop

    # All other functions
    if compile_function_calls:
        mask_functions = get_mask_functions()
        # Fix up function signatures
        for module in called_functions:
            function = eval(f"{model_location}.{module}")

            parameters = inspect.signature(function)
            params = list(parameters.parameters.keys())
            source = inspect.getsource(function)

            where = source.find(str(parameters))
            if where == -1: where = source.find("\n") + 1
            else: where = where + len(str(parameters))
            code_section = source[where:]
            cleaned_code_section = re.sub(r'\"\"\".+?\"\"\"', "", code_section, flags = re.DOTALL)

            bad_params = []
            for param in params:
                if not param in cleaned_code_section:
                    bad_params.append(param)
            pass
            if len(bad_params) == 0: continue

            for bad_param in bad_params:
                parameters = re.sub(
                    re.escape(bad_param) + r"[\s]{0,}\=[\s]{0,}None[\s]{0,}\,",
                    "", # Remove them entirely
                    str(parameters),
                    flags = re.DOTALL,
                )
            pass
            parameters = f"def {module}" + parameters + code_section
            print(f"Unsloth: Fixed up function {module}.")

            parameters = \
                f"@torch.compile(fullgraph = {UNSLOTH_FULLGRAPH}, dynamic = True, options = torch_compile_options)\n{parameters}"
            all_standalone_classes[module] = parameters
        pass

        for module in called_functions:
            if module in all_standalone_classes: continue
            function = eval(f"{model_location}.{module}")
            source = inspect.getsource(function)

            if sdpa_bool_masks:
                source = convert_attention_masks_to_bool(module, source)

            # Check erroring out
            bad = False
            for keyword in DISABLED_KEYWORDS:
                if keyword in source:
                    bad = True
                    break
            pass
            if not bad:
                source = f"@torch.compile(fullgraph = {UNSLOTH_FULLGRAPH}, dynamic = True, options = torch_compile_options)\n{source}"
                print(f"Unsloth: Compiled function {module}.")
            else:
                print(f"Unsloth: Cannot compile function {module} since disabled keyword is in it.")
            # Skip mask creation functions
            bad = False
            for mask_function in mask_functions:
                if mask_function == module:
                    bad = True
                    print(f"Unsloth: Will skip copying source of {module}.")
                    break
            pass
            if not bad:
                all_standalone_classes[module] = source
        pass
    pass

    # Fix gradient accumulation issues if there's no **kwargs
    if accurate_accumulation:
        for module in other_classes:
            new_source = patch_gradient_accumulation(modeling_file, module)
            if new_source is None: continue
            if module in all_standalone_classes:
                print(f"Unsloth: Will override already patched {module} with gradient accumulation fix.")
            all_standalone_classes[module] = new_source
        pass
    pass

    # Order all components
    final_all_standalone_classes = []
    for module in ordered_functions:
        if module in all_standalone_classes:
            final_all_standalone_classes.append(all_standalone_classes[module])
        pass
    pass

    all_code = "\n\n".join(final_all_standalone_classes)

    try:
        combined_module = create_new_function(
            f"{COMBINED_UNSLOTH_NAME}_{model_type}",
            all_code,
            model_location,
            functions,
            prepend = \
                _disabled_sdpa_code + \
                f"\ntorch_compile_options = {torch_compile_options}\n" + \
                _cross_entropy_code + "\n"
        )
    except Exception as exception:
        if not disable:
            raise RuntimeError(exception)
        if UNSLOTH_ENABLE_LOGGING:
            print(str(exception))
            print(str(dir(combined_module)))
        combined_module = None

    if compile_torch_modules and not disable:

        from .patch_torch_functions import patch_torch_functions
        patch_torch_functions()

        for module in _patch_functions:
            try: source = eval(f"{model_location}.torch")
            except: continue
            if not hasattr(source, "nn"): continue
            if not hasattr(source.nn, module): continue
            function = eval(f"source.nn.{module}")
            if not hasattr(function, "forward"): continue
            if hasattr(function.forward, "get_compiler_config"): continue

            source = inspect.getsource(function.forward).rstrip()
            forward = create_new_function(
                module, source, model_location, functions,
                prepend = \
                    _license_header + \
                    f"\ntorch_compile_options = {torch_compile_options}\n",
                append = ".to(input.dtype)\n",
                overwrite = False,
                add_torch_compile = False,
            ).forward

            exec(f"{model_location}.torch.nn.{module}.forward = forward", globals(), locals())
            try: exec( f"{model_location}.nn.{module}.forward = forward", globals(), locals())
            except: pass
            if combined_module is not None:
                exec( f"combined_module.torch.nn.{module}.forward = forward", globals(), locals())
                try: exec(  f"combined_module.nn.{module}.forward = forward", globals(), locals())
                except: pass
            pass
        pass
    pass
    # Quick exit
    if combined_module is None or disable:
        print(f"Unsloth: Exit auto compiler with combined_module = {combined_module}, disable = {disable}")
        return

    # Import and replace with new module
    for module in all_standalone_classes.keys():
        exec(f"{model_location}.{module} = combined_module.{module}", globals(), locals())
    pass

    # Finally edit dictionary items inside the target file
    replaced_classes = all_standalone_classes.keys()
    check_dicts = dir(eval(f"{model_location}"))
    for check in check_dicts:
        item = eval(f"{model_location}.{check}")
        if type(item) is not dict: continue

        for key, value in item.items():
            value = str(value)
            found = False
            for replaced_class in replaced_classes:
                if replaced_class in value:
                    exec(f"{model_location}.{check}['{key}'] = combined_module.{replaced_class}", globals(), locals())
                    # print(f"Unsloth: Replacing {check} with {replaced_class}")
                    break
                pass
            pass
        pass
    pass
    return
pass

# Unsloth Zoo - Utilities for Unsloth
# Copyright 2023-present Daniel Han-Chen, Michael Han-Chen & the Unsloth team. All rights reserved.
#
# This program is free software: you can redistribute it and/or modify
# it under the terms of the GNU Lesser General Public License as published by
# the Free Software Foundation, either version 3 of the License, or
# (at your option) any later version.
#
# This program is distributed in the hope that it will be useful,
# but WITHOUT ANY WARRANTY; without even the implied warranty of
# MERCHANTABILITY or FITNESS FOR A PARTICULAR PURPOSE.  See the
# GNU General Public License for more details.
#
# You should have received a copy of the GNU Lesser General Public License
# along with this program.  If not, see <https://www.gnu.org/licenses/>.<|MERGE_RESOLUTION|>--- conflicted
+++ resolved
@@ -58,16 +58,12 @@
 COMBINED_UNSLOTH_NAME = "unsloth_compiled_module"
 
 global UNSLOTH_COMPILE_LOCATION
-<<<<<<< HEAD
-UNSLOTH_COMPILE_LOCATION = os.environ.get("UNSLOTH_COMPILE_LOCATION", "unsloth_compiled_cache")
-=======
 if 'UNSLOTH_COMPILE_LOCATION' not in globals():
     _loc = os.getenv("UNSLOTH_COMPILE_LOCATION", None)
     if _loc:
         UNSLOTH_COMPILE_LOCATION = _loc
     else:
         UNSLOTH_COMPILE_LOCATION = "unsloth_compiled_cache"
->>>>>>> cb4ced9f
 
 global UNSLOTH_COMPILE_USE_TEMP
 UNSLOTH_COMPILE_USE_TEMP = os.environ.get("UNSLOTH_COMPILE_USE_TEMP", "0") == "1"
@@ -1399,7 +1395,7 @@
     pass
 
     # No gradient checkpointing?
-    modulelist_items = re.findall(r"(self\.[^ ]{1,}) = .*?nn\.ModuleList\(", init)
+    modulelist_items = re.findall(r"(self\.[^\s]{1,}) = .*?nn\.ModuleList\(", init)
     if len(modulelist_items) != 1: return None
     modulelist_item = modulelist_items[0]
 
