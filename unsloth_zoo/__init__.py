--- conflicted
+++ resolved
@@ -14,11 +14,7 @@
 # You should have received a copy of the GNU Lesser General Public License
 # along with this program.  If not, see <https://www.gnu.org/licenses/>.
 
-<<<<<<< HEAD
-__version__ = "2025.3.5"
-=======
 __version__ = "2025.3.6"
->>>>>>> 18c26cfb
 
 from importlib.util import find_spec
 if find_spec("unsloth") is None:
