# Unsloth Zoo - Utilities for Unsloth
# Copyright 2023-present Daniel Han-Chen & the Unsloth team. All rights reserved.
#
# This program is free software: you can redistribute it and/or modify
# it under the terms of the GNU Lesser General Public License as published by
# the Free Software Foundation, either version 3 of the License, or
# (at your option) any later version.
#
# This program is distributed in the hope that it will be useful,
# but WITHOUT ANY WARRANTY; without even the implied warranty of
# MERCHANTABILITY or FITNESS FOR A PARTICULAR PURPOSE.  See the
# GNU General Public License for more details.
#
# You should have received a copy of the GNU Lesser General Public License
# along with this program.  If not, see <https://www.gnu.org/licenses/>.

__all__ = [
    "install_llama_cpp",
]

import subprocess
import sys
import os
import time
import psutil
import re
import requests

LLAMA_CPP_CONVERT_FILE = \
    "https://github.com/ggerganov/llama.cpp/raw/refs/heads/master/convert_hf_to_gguf.py"

COMMANDS_NOT_FOUND = (
    "command not found",
    "not found",
    "No such file or directory",
)

# llama.cpp specific targets - all takes 90s. Below takes 60s
LLAMA_CPP_TARGETS = [
    "llama-quantize",
    "llama-export-lora",
    "llama-cli",
    "llama-llava-cli",
    "llama-gguf-split",
]

PIP_OPTIONS = [
    "pip",
    "pip3",
    "python3 -m pip", # Python standalone installation
    "py -m pip", # Windows
    "uv pip", # Astral's uv
    "poetry", # Poetry
]

BAD_OUTCOMES = {
    "undefined reference"        : "Please report this ASAP!",
    "Unknown argument"           : "Please report this ASAP!",
    "[FAIL]"                     : "Please report this ASAP!",
    "--break-system-packages"    : "You need to redo the command manually with elevated permissions.",
    "establish a new connection" : "You do not have internet connection!",
    "fatal: unable to access"    : "You do not have internet connection!",
    "failure resolving"          : "You do not have internet connection!",
    "fatal "                     : "",
    "Err:"                       : "",
    "Failed "                    : "",
    "is deprecated"              : "Command is deprecated!",
}

def install_package(package, sudo = False, print_output = False, print_outputs = None):
    # All Unsloth Zoo code licensed under LGPLv3
    x = f"{'sudo ' if sudo else ''}apt-get install {package} -y"
    print(f"Unsloth: Installing packages: {package}")
    with subprocess.Popen(x, shell = True, stdout = subprocess.PIPE, stderr = subprocess.STDOUT) as sp:
        for line in sp.stdout:
            line = line.decode("utf-8", errors = "replace").rstrip()

            if "Permission denied" in line or "not open lock file" in line or "are you root?" in line or "fatal" in line:
                raise RuntimeError(f"[FAIL] Unsloth: Permission denied when installing package {package}")
            elif line.endswith(COMMANDS_NOT_FOUND):
                raise RuntimeError(f"[FAIL] Unsloth: apt-get does not exist when installing {package}? Is this NOT a Linux / Mac based computer?")
            elif "Unable to locate package" in line:
                raise RuntimeError(f"[FAIL] Unsloth: Could not install package {package} since it does not exist.")
            if print_output: print(line, flush = True, end = "")
            if print_outputs is not None: print_outputs.append(line)
        pass
    pass
pass


def do_we_need_sudo():
    # All Unsloth Zoo code licensed under LGPLv3
    # Check apt-get updating
    sudo = False
    print("Unsloth: Updating system package directories")

    x = "apt-get update -y"

    start_time = time.time()
    with subprocess.Popen(x, shell = True, stdout = subprocess.PIPE, stderr = subprocess.STDOUT) as sp:
        for line in sp.stdout:
            line = line.decode("utf-8", errors = "replace").rstrip()
            if "Permission denied" in line or "not open lock file" in line or "are you root?" in line or "fatal" in line:
                sudo = True
                break
            elif line.endswith(COMMANDS_NOT_FOUND):
                raise RuntimeError("[FAIL] Unsloth: apt-get does not exist? Is this NOT a Linux / Mac based computer?")
            elif "failure resolving" in line or "Err:" in line:
                raise RuntimeError("[FAIL] Unsloth: You do not have internet connection!")
            elif time.time() - start_time >= 180:
                # Failure if longer than 3 minutes
                raise RuntimeError("[FAIL] Unsloth: You do not have internet connection!")
        pass
    pass

    # Update all package lists as well
    x = f"sudo apt-get update -y"

    start_time = time.time()
    with subprocess.Popen(x, shell = True, stdout = subprocess.PIPE, stderr = subprocess.STDOUT) as sp:
        for line in sp.stdout:
            line = line.decode("utf-8", errors = "replace").rstrip()
            if "Permission denied" in line or "not open lock file" in line or "are you root?" in line or "fatal" in line:
                raise RuntimeError("[FAIL] Unsloth: Tried with sudo, but still failed?")
            elif "failure resolving" in line or "Err:" in line:
                raise RuntimeError("[FAIL] Unsloth: You do not have internet connection!")
            elif time.time() - start_time >= 180:
                # Failure if longer than 3 minutes
                raise RuntimeError("[FAIL] Unsloth: You do not have internet connection!")
        pass
    pass

    if sudo: print("Unsloth: All commands will now use admin permissions (sudo)")
    return sudo
pass


def check_pip():
    # All Unsloth Zoo code licensed under LGPLv3
    for pip in PIP_OPTIONS:
        final_pip = pip
        with subprocess.Popen(pip, shell = True, stdout = subprocess.PIPE, stderr = subprocess.STDOUT) as sp:
            for line in sp.stdout:
                if line.decode("utf-8", errors = "replace").rstrip().endswith(COMMANDS_NOT_FOUND):
                    final_pip = None
                    break
            pass
        pass
        if final_pip is not None: return final_pip
    pass
    raise RuntimeError(f"[FAIL] Unsloth: Tried all of `{', '.join(PIP_OPTIONS)}` but failed.")
pass


def try_execute(command, sudo = False, print_output = False, print_outputs = None):
    # All Unsloth Zoo code licensed under LGPLv3
    need_to_install = False
    with subprocess.Popen(command, shell = True, stdout = subprocess.PIPE, stderr = subprocess.STDOUT) as sp:
        for line in sp.stdout:
            line = line.decode("utf-8", errors = "replace")
            if line.rstrip().endswith(COMMANDS_NOT_FOUND):
                need_to_install = True

            error_msg = f"[FAIL] Unsloth: Failed executing command `[{command}]` with error `[{line}]`.\n"
            
            for key, value in BAD_OUTCOMES.items():
                if key in line:
                    raise RuntimeError(error_msg + value)
            pass

            if print_output: print(line, flush = True, end = "")
            if print_outputs is not None: print_outputs.append(line)
        pass
    pass
    if need_to_install:
        install_package(command.split(" ", 1)[0], sudo)
        try_execute(command, sudo, print_output)
    pass
pass


def check_llama_cpp(llama_cpp_folder = "llama.cpp"):
    # All Unsloth Zoo code licensed under LGPLv3
    # Check PATH and main directory
    system_directories = [os.getcwd()] + list(os.environ.get("PATH").split(os.pathsep))

    partial_outputs = []

    # Check llama-quantize
    quantizer_location = None
    converter_location = None
    saved_error = None

    for directory in system_directories:
        quantizer_location = None
        converter_location = None
        try:
            # Check llama.cpp/llama-quantize binary file
            for quantizer in ["llama-quantize", "quantize"]:
                location = os.path.join(llama_cpp_folder, quantizer)
                if os.path.exists(location) and os.access(location, os.X_OK):
                    try:
                        try_execute(
                            f"./{location} --help",
                            sudo = False,
                            print_output = False,
                            print_outputs = partial_outputs,
                        )
                        quantizer_location = location
                        break
                    except: pass
                pass
            pass
            if quantizer_location is None:
                error_log = '\n'.join(partial_outputs)
                raise RuntimeError(
                    f"Unsloth: Failed to run `{quantizer}` - please re-compile llama.cpp!\n"\
                    f"Error log:\n{error_log}"
                )
            pass

            # Check convert_hf_to_gguf.py file
            for converter in ["convert-hf-to-gguf.py", "convert_hf_to_gguf.py"]:
                location = os.path.join(llama_cpp_folder, converter)
                if os.path.exists(location):
                    converter_location =  location
                    break
            pass
            if converter_location is None:
                raise RuntimeError(f"Unsloth: Failed to find `{converter}` - please re-compile llama.cpp!")
            pass
        except Exception as error:
            saved_error = str(error)
            pass

        if quantizer_location is not None and converter_location is not None:
            return quantizer_location, converter_location
    pass
    raise RuntimeError(saved_error)
pass


def get_latest_supported_models(llama_cpp_folder = "llama.cpp"):
    # All Unsloth Zoo code licensed under LGPLv3
    # Gets all model config names like LlamaForCasualLM that are supported by llama.cpp
    try:
        # Try getting llama.cpp folder
        quantizer, converter = check_llama_cpp(llama_cpp_folder = llama_cpp_folder)
        import importlib.util
        spec = importlib.util.spec_from_file_location(
            name = "llama_cpp_module",
            location = converter,
        )
        llama_cpp_module = importlib.util.module_from_spec(spec)
        spec.loader.exec_module(llama_cpp_module)
        supported_types = frozenset(llama_cpp_module.Model._model_classes.keys())
    except:
        # Instead get it from the latest llama.cpp Github repo
        converter_latest = requests.get(LLAMA_CPP_CONVERT_FILE).content
        supported_types = re.findall(rb"@Model\.register\(([^)]{1,})\)", converter_latest)
        supported_types = b", ".join(supported_types).decode("utf-8")
        supported_types = re.findall(r"[\'\"]([^\'\"]{1,})[\'\"]", supported_types)
        supported_types = frozenset(supported_types)
    pass
    return supported_types
pass


def install_llama_cpp(
    llama_cpp_folder = "llama.cpp",
    llama_cpp_targets = LLAMA_CPP_TARGETS,
    print_output = False,
    gpu_support = False,
):
    # All Unsloth Zoo code licensed under LGPLv3
    # Installs llama.cpp
    quantizer = None
    converter = None

<<<<<<< HEAD
=======
    gpu_support = "ON" if gpu_support else "OFF"

>>>>>>> 95d862e2
    if os.path.exists(llama_cpp_folder):
        try:
            quantizer, converter = check_llama_cpp(llama_cpp_folder = llama_cpp_folder)
            print(f"Unsloth: llama.cpp folder already exists - will use `{llama_cpp_folder}`")
        except: pass
    pass
    if quantizer is not None and converter is not None: return quantizer, converter

    print_outputs = []
    sudo = do_we_need_sudo()
    kwargs = {"sudo" : sudo, "print_output" : print_output, "print_outputs" : print_outputs,}
    cpu_count = psutil.cpu_count() + 2

    try:
        try_execute(f"git clone https://github.com/ggerganov/llama.cpp {llama_cpp_folder}", **kwargs)
        
        install_package("build-essential cmake curl libcurl4-openssl-dev", sudo)

        pip = check_pip()
        kwargs["sudo"] = False

        print("Unsloth: Install GGUF and other packages")
        try_execute(f"{pip} install gguf protobuf sentencepiece", **kwargs)

        print("Unsloth: Install llama.cpp and building - please wait 1 to 3 minutes")
<<<<<<< HEAD
=======
        if gpu_support == "ON":
            print("Unsloth: Building llama.cpp with GPU support")
>>>>>>> 95d862e2
        try:
            # Try using make first
            try_execute(f"make clean -C llama.cpp", **kwargs)
            try_execute(f"make all -j{cpu_count} -C llama.cpp", **kwargs)
        except:
            # Use cmake instead
            try_execute(
                f"cmake {llama_cpp_folder} -B {llama_cpp_folder}/build "\
<<<<<<< HEAD
                "-DBUILD_SHARED_LIBS=OFF -DGGML_CUDA=OFF -DLLAMA_CURL=ON",
=======
                f"-DBUILD_SHARED_LIBS=OFF -DGGML_CUDA={gpu_support} -DLLAMA_CURL=ON",
>>>>>>> 95d862e2
                **kwargs
            )
            try_execute(
                f"cmake --build {llama_cpp_folder}/build --config Release "\
                f"-j{cpu_count} --clean-first --target "\
                f"{' '.join(llama_cpp_targets)}",
                **kwargs
            )
            # Move compiled objects to main folder
            try_execute(
                f"cp {llama_cpp_folder}/build/bin/llama-* "\
                f"{llama_cpp_folder}",
                **kwargs
            )
            # Remove build folder
            try_execute(f"rm -rf {llama_cpp_folder}/build", **kwargs)
        pass
            
    except Exception as error:
        print("="*30)
        print("=== Unsloth: FAILED installing llama.cpp ===")
        print(f"=== Main error = {str(error)} ===")
        print("=== Error log below: ===")
        print("".join(print_outputs))
    pass

    # Check if it installed correctly
    quantizer, converter = check_llama_cpp(llama_cpp_folder)
    return quantizer, converter
pass

# Unsloth Zoo - Utilities for Unsloth
# Copyright 2023-present Daniel Han-Chen & the Unsloth team. All rights reserved.
#
# This program is free software: you can redistribute it and/or modify
# it under the terms of the GNU Lesser General Public License as published by
# the Free Software Foundation, either version 3 of the License, or
# (at your option) any later version.
#
# This program is distributed in the hope that it will be useful,
# but WITHOUT ANY WARRANTY; without even the implied warranty of
# MERCHANTABILITY or FITNESS FOR A PARTICULAR PURPOSE.  See the
# GNU General Public License for more details.
#
# You should have received a copy of the GNU Lesser General Public License
# along with this program.  If not, see <https://www.gnu.org/licenses/>.<|MERGE_RESOLUTION|>--- conflicted
+++ resolved
@@ -277,11 +277,8 @@
     quantizer = None
     converter = None
 
-<<<<<<< HEAD
-=======
     gpu_support = "ON" if gpu_support else "OFF"
 
->>>>>>> 95d862e2
     if os.path.exists(llama_cpp_folder):
         try:
             quantizer, converter = check_llama_cpp(llama_cpp_folder = llama_cpp_folder)
@@ -307,11 +304,8 @@
         try_execute(f"{pip} install gguf protobuf sentencepiece", **kwargs)
 
         print("Unsloth: Install llama.cpp and building - please wait 1 to 3 minutes")
-<<<<<<< HEAD
-=======
         if gpu_support == "ON":
             print("Unsloth: Building llama.cpp with GPU support")
->>>>>>> 95d862e2
         try:
             # Try using make first
             try_execute(f"make clean -C llama.cpp", **kwargs)
@@ -320,11 +314,7 @@
             # Use cmake instead
             try_execute(
                 f"cmake {llama_cpp_folder} -B {llama_cpp_folder}/build "\
-<<<<<<< HEAD
-                "-DBUILD_SHARED_LIBS=OFF -DGGML_CUDA=OFF -DLLAMA_CURL=ON",
-=======
                 f"-DBUILD_SHARED_LIBS=OFF -DGGML_CUDA={gpu_support} -DLLAMA_CURL=ON",
->>>>>>> 95d862e2
                 **kwargs
             )
             try_execute(
