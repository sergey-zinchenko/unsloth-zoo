# Unsloth Zoo - Utilities for Unsloth
# Copyright 2023-present Daniel Han-Chen, Michael Han-Chen & the Unsloth team. All rights reserved.
#
# This program is free software: you can redistribute it and/or modify
# it under the terms of the GNU Lesser General Public License as published by
# the Free Software Foundation, either version 3 of the License, or
# (at your option) any later version.
#
# This program is distributed in the hope that it will be useful,
# but WITHOUT ANY WARRANTY; without even the implied warranty of
# MERCHANTABILITY or FITNESS FOR A PARTICULAR PURPOSE.  See the
# GNU General Public License for more details.
#
# You should have received a copy of the GNU Lesser General Public License
# along with this program.  If not, see <https://www.gnu.org/licenses/>.

__all__ = [
    "Version",
    "_get_dtype",
    "is_main_process",
    "is_distributed",
    "distributed_function",
    "torch_distributed_get_rank",
]

from packaging.version import Version as TrueVersion
import torch
import os
import time
import contextlib

def Version(version):
    # All Unsloth Zoo code licensed under LGPLv3
    try:
        return TrueVersion(version)
    except:
        from inspect import getframeinfo, stack
        caller = getframeinfo(stack()[1][0])
        raise RuntimeError(
            f"Unsloth: Could not get version for `{version}`\n"\
            f"File name = [{caller.filename}] Line number = [{caller.lineno}]"
        )
    pass
pass


__DTYPE_MAP = {
    "float32": torch.float32,
    torch.float32: torch.float32,
    "float16": torch.float16,
    torch.float16: torch.float16,
    "bfloat16": torch.bfloat16,
    torch.bfloat16: torch.bfloat16,
}
def _get_dtype(dtype):
    try:
        return __DTYPE_MAP[dtype]
    except:
        if type(dtype) is str:
            try: dtype = eval(f"torch.{dtype.lower()}")
            except: pass
        if type(dtype) is torch.dtype: return dtype
    return None
pass


import functools
torch_distributed_is_initialized = torch.distributed.is_initialized
torch_distributed_is_torchelastic_launched = torch.distributed.is_torchelastic_launched
torch_distributed_get_rank = torch.distributed.get_rank

def is_main_process():
    if torch_distributed_is_initialized():
        # torch.distributed.init_process_group was run, so get_rank works
        return torch_distributed_get_rank() == 0
    elif torch_distributed_is_torchelastic_launched():
        # accelerate launch for example calls init_process_group later
        return os.environ.get("RANK", "0") == "0"
    return True
pass

def is_distributed():
    return torch_distributed_is_initialized() or torch_distributed_is_torchelastic_launched()
pass

<<<<<<< HEAD

def distributed_function(n=1, function=None, *args, **kwargs):
    if torch.distributed.is_initialized():
        rank = torch.distributed.get_rank()

        # Sync `n` across all ranks
        n_tensor = torch.tensor([n], device="cuda" if torch.cuda.is_available() else "cpu")
        torch.distributed.broadcast(n_tensor, src=0)
        n = n_tensor.item()

        if rank == 0:
            result = function(*args, **kwargs)
            object_list = [result] * n if not isinstance(result, (list, tuple)) else list(result)
            if len(object_list) != n:
                raise ValueError(f"[Rank 0] Expected {n} elements, but got {len(object_list)}: {result}")
        else:
            object_list = [None] * n

        torch.distributed.broadcast_object_list(
            object_list,
            src=0,
            device=torch.device("cuda" if torch.cuda.is_available() else "cpu")
        )
        return object_list if n != 1 else object_list[0]

=======
def distributed_function(n = 1, function = None, *args, **kwargs):
    if is_distributed():
        if is_main_process():
            object_list = function(*args, **kwargs)
            if n == 1: object_list = [object_list]
        else:
            object_list = [None for _ in range(n)]
        # broadcast_object_list auto blocks so no need for barrier
        if not torch_distributed_is_initialized():
            # But check if the function even works!
            # This happens when torch_distributed_is_torchelastic_launched()==True but
            # torch_distributed_is_initialized()==False
            # Trick is to just add a 0.01+0.01*RANK second sleep and print with flush
            time.sleep(0.01 + 0.01*int(os.environ.get("RANK", "0")))
            with contextlib.redirect_stdout(None):
                print("", flush = True)
            object_list = function(*args, **kwargs)
            if n == 1: object_list = [object_list]
        else:
            torch.distributed.broadcast_object_list(object_list, src = 0)
        if n == 1:
            result = object_list[0]
        else:
            result = object_list
>>>>>>> cb4ced9f
    else:
        result = function(*args, **kwargs)
        if n == 1:
            return result
        if isinstance(result, (list, tuple)) and len(result) == n:
            return list(result)
        raise ValueError(f"[Non-distributed] Expected {n} elements, but got: {result}")
pass

# Unsloth Zoo - Utilities for Unsloth
# Copyright 2023-present Daniel Han-Chen, Michael Han-Chen & the Unsloth team. All rights reserved.
#
# This program is free software: you can redistribute it and/or modify
# it under the terms of the GNU Lesser General Public License as published by
# the Free Software Foundation, either version 3 of the License, or
# (at your option) any later version.
#
# This program is distributed in the hope that it will be useful,
# but WITHOUT ANY WARRANTY; without even the implied warranty of
# MERCHANTABILITY or FITNESS FOR A PARTICULAR PURPOSE.  See the
# GNU General Public License for more details.
#
# You should have received a copy of the GNU Lesser General Public License
# along with this program.  If not, see <https://www.gnu.org/licenses/>.<|MERGE_RESOLUTION|>--- conflicted
+++ resolved
@@ -83,40 +83,21 @@
     return torch_distributed_is_initialized() or torch_distributed_is_torchelastic_launched()
 pass
 
-<<<<<<< HEAD
 
-def distributed_function(n=1, function=None, *args, **kwargs):
-    if torch.distributed.is_initialized():
-        rank = torch.distributed.get_rank()
-
+def distributed_function(n = 1, function = None, *args, **kwargs):
+    if is_distributed():
         # Sync `n` across all ranks
         n_tensor = torch.tensor([n], device="cuda" if torch.cuda.is_available() else "cpu")
         torch.distributed.broadcast(n_tensor, src=0)
         n = n_tensor.item()
 
-        if rank == 0:
-            result = function(*args, **kwargs)
-            object_list = [result] * n if not isinstance(result, (list, tuple)) else list(result)
+        if is_main_process():
+            object_list = function(*args, **kwargs)
+            object_list = [object_list] * n if not isinstance(object_list, (list, tuple)) else list(object_list)
             if len(object_list) != n:
-                raise ValueError(f"[Rank 0] Expected {n} elements, but got {len(object_list)}: {result}")
+                raise ValueError(f"[Rank 0] Expected {n} elements, but got {len(object_list)}: {object_list}")
         else:
             object_list = [None] * n
-
-        torch.distributed.broadcast_object_list(
-            object_list,
-            src=0,
-            device=torch.device("cuda" if torch.cuda.is_available() else "cpu")
-        )
-        return object_list if n != 1 else object_list[0]
-
-=======
-def distributed_function(n = 1, function = None, *args, **kwargs):
-    if is_distributed():
-        if is_main_process():
-            object_list = function(*args, **kwargs)
-            if n == 1: object_list = [object_list]
-        else:
-            object_list = [None for _ in range(n)]
         # broadcast_object_list auto blocks so no need for barrier
         if not torch_distributed_is_initialized():
             # But check if the function even works!
@@ -129,12 +110,12 @@
             object_list = function(*args, **kwargs)
             if n == 1: object_list = [object_list]
         else:
-            torch.distributed.broadcast_object_list(object_list, src = 0)
-        if n == 1:
-            result = object_list[0]
-        else:
-            result = object_list
->>>>>>> cb4ced9f
+            torch.distributed.broadcast_object_list(
+                object_list,
+                src = 0,
+                device=torch.device("cuda" if torch.cuda.is_available() else "cpu")
+            )
+        return object_list if n != 1 else object_list[0]
     else:
         result = function(*args, **kwargs)
         if n == 1:
